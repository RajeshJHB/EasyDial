//
//  ContentView.swift
//  EasyDial
//
//  Created by Rajesh Solanki on 9/13/25.
//

import SwiftUI
import Contacts
import UIKit
import PhotosUI
import MessageUI
import UserNotifications
import CallKit
import AVFoundation
import AudioToolbox

// MARK: - Call Detector

class CallDetector: NSObject, ObservableObject {
    static let shared = CallDetector()
    private var callObserver: CXCallObserver?
    private let canUseCallKit: Bool
    
    @Published var isOnCall: Bool = false
    
    private override init() {
        // Check if user is in China - CallKit is restricted there
        let locale = Locale.current
        let regionCode = locale.region?.identifier ?? ""
        
        if regionCode == "CN" || regionCode == "CHN" {
//             print("⚠️ Current locale is China (\(regionCode)) - CallKit cannot be used")
            canUseCallKit = false
        } else {
            canUseCallKit = true
//             print("✅ CallKit enabled for region: \(regionCode)")
        }
        
        super.init()
        
        // Setup CallKit observer if allowed
        if canUseCallKit {
            callObserver = CXCallObserver()
            callObserver?.setDelegate(self, queue: DispatchQueue.main)
        }
    }
    
    var hasActiveCall: Bool {
        guard canUseCallKit, let callObserver = callObserver else {
            return false
        }
        return callObserver.calls.contains { !$0.hasEnded }
    }
}

extension CallDetector: CXCallObserverDelegate {
    func callObserver(_ callObserver: CXCallObserver, callChanged call: CXCall) {
        guard canUseCallKit else { return }
        
        let wasOnCall = isOnCall
        isOnCall = callObserver.calls.contains { !$0.hasEnded }
        
//         print("📞 Call state changed:")
//         print("  - Has ended: \(call.hasEnded)")
//         print("  - Is outgoing: \(call.isOutgoing)")
//         print("  - On hold: \(call.isOnHold)")
//         print("  - Has connected: \(call.hasConnected)")
//         print("  - Currently on call: \(isOnCall)")
        
        // If call just ended and we were waiting to send notifications
        if wasOnCall && !isOnCall {
            // print("📞 Call ended - checking if we need to send notifications")
            NotificationCenter.default.post(name: NSNotification.Name("CallEnded"), object: nil)
        }
    }
}

// MARK: - Image Storage Manager

class ImageStorageManager {
    static let shared = ImageStorageManager()
    
    private let documentsDirectory = FileManager.default.urls(for: .documentDirectory, in: .userDomainMask).first!
    private let imagesDirectory: URL
    
    private init() {
        imagesDirectory = documentsDirectory.appendingPathComponent("ContactImages")
        createImagesDirectoryIfNeeded()
    }
    
    private func createImagesDirectoryIfNeeded() {
        if !FileManager.default.fileExists(atPath: imagesDirectory.path) {
            try? FileManager.default.createDirectory(at: imagesDirectory, withIntermediateDirectories: true)
        }
    }
    
    func saveImage(_ imageData: Data, for contactId: String) -> String? {
        let fileName = "\(contactId)_\(UUID().uuidString).jpg"
        let fileURL = imagesDirectory.appendingPathComponent(fileName)
        
        do {
            try imageData.write(to: fileURL)
            return fileName
        } catch {
            print("Failed to save image: \(error)")
            return nil
        }
    }
    
    func loadImage(named fileName: String) -> UIImage? {
        let fileURL = imagesDirectory.appendingPathComponent(fileName)
        guard FileManager.default.fileExists(atPath: fileURL.path) else { return nil }
        
        guard let data = try? Data(contentsOf: fileURL) else { return nil }
        return UIImage(data: data)
    }
    
    func deleteImage(named fileName: String) {
        let fileURL = imagesDirectory.appendingPathComponent(fileName)
        try? FileManager.default.removeItem(at: fileURL)
    }
    
    func cleanupOrphanedImages(validFileNames: Set<String>) {
        guard let files = try? FileManager.default.contentsOfDirectory(atPath: imagesDirectory.path) else { return }
        
        for file in files {
            if !validFileNames.contains(file) {
                deleteImage(named: file)
            }
        }
    }
}

// MARK: - Voice Storage Manager

class VoiceStorageManager {
    static let shared = VoiceStorageManager()
    
    private let documentsDirectory = FileManager.default.urls(for: .documentDirectory, in: .userDomainMask).first!
    private let voiceDirectory: URL
    
    private init() {
        voiceDirectory = documentsDirectory.appendingPathComponent("ContactVoices")
        createVoiceDirectoryIfNeeded()
    }
    
    private func createVoiceDirectoryIfNeeded() {
        if !FileManager.default.fileExists(atPath: voiceDirectory.path) {
            try? FileManager.default.createDirectory(at: voiceDirectory, withIntermediateDirectories: true)
        }
    }
    
    func saveVoice(_ voiceData: Data, for contactId: String) -> String? {
        let fileName = "\(contactId)_voice_\(UUID().uuidString).m4a"
        let fileURL = voiceDirectory.appendingPathComponent(fileName)
        
        do {
            try voiceData.write(to: fileURL)
<<<<<<< HEAD
            print("🎵 VoiceStorageManager: Saved voice file: \(fileName)")
            return fileName
        } catch {
            print("❌ VoiceStorageManager: Failed to save voice file: \(error)")
=======
//             print("🎵 VoiceStorageManager: Saved voice file: \(fileName)")
            return fileName
        } catch {
//             print("❌ VoiceStorageManager: Failed to save voice file: \(error)")
>>>>>>> 3c2791e1
            return nil
        }
    }
    
    func loadVoice(named fileName: String) -> Data? {
        let fileURL = voiceDirectory.appendingPathComponent(fileName)
        guard FileManager.default.fileExists(atPath: fileURL.path) else { 
<<<<<<< HEAD
            print("❌ VoiceStorageManager: Voice file not found: \(fileName)")
=======
//             print("❌ VoiceStorageManager: Voice file not found: \(fileName)")
>>>>>>> 3c2791e1
            return nil 
        }
        
        do {
            let data = try Data(contentsOf: fileURL)
<<<<<<< HEAD
            print("🎵 VoiceStorageManager: Loaded voice file: \(fileName) (\(data.count) bytes)")
            return data
        } catch {
            print("❌ VoiceStorageManager: Failed to load voice file: \(error)")
=======
//             print("🎵 VoiceStorageManager: Loaded voice file: \(fileName) (\(data.count) bytes)")
            return data
        } catch {
//             print("❌ VoiceStorageManager: Failed to load voice file: \(error)")
>>>>>>> 3c2791e1
            return nil
        }
    }
    
    func deleteVoice(named fileName: String) {
        let fileURL = voiceDirectory.appendingPathComponent(fileName)
        do {
            try FileManager.default.removeItem(at: fileURL)
<<<<<<< HEAD
            print("🗑️ VoiceStorageManager: Deleted voice file: \(fileName)")
        } catch {
            print("❌ VoiceStorageManager: Failed to delete voice file: \(error)")
=======
//             print("🗑️ VoiceStorageManager: Deleted voice file: \(fileName)")
        } catch {
//             print("❌ VoiceStorageManager: Failed to delete voice file: \(error)")
>>>>>>> 3c2791e1
        }
    }
    
    func cleanupOrphanedVoices(validFileNames: Set<String>) {
        guard let files = try? FileManager.default.contentsOfDirectory(atPath: voiceDirectory.path) else { return }
        
        for file in files {
            if !validFileNames.contains(file) {
                deleteVoice(named: file)
            }
        }
    }
    
    func getVoiceFileURL(named fileName: String) -> URL? {
        let fileURL = voiceDirectory.appendingPathComponent(fileName)
        guard FileManager.default.fileExists(atPath: fileURL.path) else { return nil }
        return fileURL
    }
}

// MARK: - Communication Enums

enum CommunicationMethod: String, CaseIterable, Codable {
    case voiceCall = "Voice Call"
    case videoCall = "Video Call"
    case textMessage = "Text Message"
    
    var icon: String {
        switch self {
        case .voiceCall: return "phone.fill"
        case .videoCall: return "video.fill"
        case .textMessage: return "message.fill"
        }
    }
    
    var iconName: String {
        return icon
    }
    
    var displayName: String {
        return self.rawValue
    }
}

enum CommunicationApp: String, CaseIterable, Codable {
    case phoneMessage = "Phone iOS"
    case whatsapp = "WhatsApp"
    case telegram = "Telegram"
    case facetime = "FaceTime"
    case signal = "Signal"
    case viber = "Viber"
    
    var icon: String {
        switch self {
        case .phoneMessage: return "phone.fill"
        case .whatsapp: return "message.fill"
        case .telegram: return "paperplane.fill"
        case .facetime: return "video.fill"
        case .signal: return "message.fill"
        case .viber: return "message.fill"
        }
    }
    
    var iconName: String {
        return icon
    }
    
    var displayName: String {
        return self.rawValue
    }
    
    var urlScheme: String {
        switch self {
        case .phoneMessage: return "tel"
        case .whatsapp: return "whatsapp"
        case .telegram: return "tg"
        case .facetime: return "facetime"
        case .signal: return "sgnl"
        case .viber: return "viber"
        }
    }
    
    var bundleIdentifier: String {
        switch self {
        case .phoneMessage: return "com.apple.mobilephone"
        case .whatsapp: return "net.whatsapp.WhatsApp"
        case .telegram: return "ph.telegra.Telegraph"
        case .facetime: return "com.apple.facetime"
        case .signal: return "org.whispersystems.signal"
        case .viber: return "com.viber"
        }
    }
}

/// Main view that displays favorites from the Contacts app
struct ContentView: View {
    @StateObject private var contactsManager = ContactsManager()
    @StateObject private var callDetector = CallDetector.shared
    @State private var showingAddToFavorites = false
    @State private var isEditMode = false
    @State private var currentContactIndex = 0
    @State private var showingContactDetail = false
    @State private var lastViewedContactIndex = 0
    @State private var hasLoadedInitialIndex = false
    @State private var showingInfoMenu = false
    @State private var showingHelp = false
    @State private var showingAbout = false
    @State private var showingSuggestions = false
    @AppStorage("alwaysBringToFocus") private var alwaysBringToFocus = false
    @AppStorage("enableVoiceName") private var enableVoiceName = false
    @State private var didEnterBackground = false
    @State private var waitingForCallToEnd = false
    
    // Detection variables for screen lock vs app switch
    @State private var didResignActive = false
    @State private var didSeeInactive = false
    @State private var switchedToAnotherApp = false
    @Environment(\.scenePhase) private var scenePhase
    
    private let lastViewedContactKey = "lastViewedContactIndex"
    
    var body: some View {
        NavigationStack {
            Group {
                if contactsManager.favorites.isEmpty && contactsManager.isLoadingContactsInBackground {
                    ProgressView("Loading contacts...")
                        .frame(maxWidth: .infinity, maxHeight: .infinity)
                } else if contactsManager.favorites.isEmpty {
                    emptyStateView
                } else if hasLoadedInitialIndex && lastViewedContactIndex != -1 && !showingContactDetail {
                    // Show contact detail view directly if we have a valid lastViewedContactIndex
                    ContactDetailViewDirect(
                        favorites: contactsManager.favorites,
                        contactsManager: contactsManager,
                        initialIndex: lastViewedContactIndex,
                        onIndexChanged: { newIndex in
//                             print("🔍 ContactDetailView onIndexChanged: \(newIndex)")
                            lastViewedContactIndex = newIndex
                            // Save to UserDefaults whenever the index changes
//                             print("💾 Saving lastViewedContactIndex: \(newIndex)")
                            
                            // Debug: Check if there's already large data in UserDefaults
                            if let existingData = UserDefaults.standard.data(forKey: "favorites") {
//                                 print("⚠️ WARNING: Existing favorites data in UserDefaults: \(existingData.count) bytes")
                                if existingData.count > 4 * 1024 * 1024 {
//                                     print("🚨 CRITICAL: Existing data exceeds 4MB limit!")
                                }
                            }
                            
                            // Debug: Check total UserDefaults size before saving
                            let userDefaults = UserDefaults.standard
                            let allKeys = userDefaults.dictionaryRepresentation().keys
                            var totalSize = 0
                            for key in allKeys {
                                if let data = userDefaults.data(forKey: key) {
                                    totalSize += data.count
                                    if data.count > 100000 { // 100KB
//                                         print("🔍 Large UserDefaults key '\(key)': \(data.count) bytes")
                                    }
                                }
                            }
//                             print("🔍 Total UserDefaults size: \(totalSize) bytes")
                            
                            // Check if we need to save favorites with clean data
                            if let existingData = UserDefaults.standard.data(forKey: "favorites"),
                               existingData.count > 1000000 { // 1MB threshold
//                                 print("🔄 Large favorites data detected (\(existingData.count) bytes), saving clean version...")
                                // Save favorites with clean data (no large CNContact image data)
                                contactsManager.saveFavorites()
                            }
                            
                            UserDefaults.standard.set(newIndex, forKey: lastViewedContactKey)
//                             print("✅ Saved lastViewedContactIndex: \(newIndex)")
                        },
                        onReturnToFavorites: {
                            // Return to favorites view
                            lastViewedContactIndex = -1
                            UserDefaults.standard.set(-1, forKey: lastViewedContactKey)
//                             print("🔍 Returned to favorites view")
                        }
                    )
                } else {
                    favoritesListView
                }
            }
            .navigationTitle("Favorites")
            .navigationBarTitleDisplayMode(.large)
            .toolbar {
                ToolbarItem(placement: .navigationBarLeading) {
                    if !contactsManager.favorites.isEmpty {
                        Button(isEditMode ? "Done" : "Add & Edit") {
                            withAnimation {
                                isEditMode.toggle()
                            }
                        }
                        .accessibilityLabel(isEditMode ? "Exit edit mode" : "Enter edit mode")
                    }
                }
                
                ToolbarItem(placement: .principal) {
                    if !contactsManager.favorites.isEmpty && !isEditMode {
                        Button("My Dial") {
                            // If currently -1, change to 0, otherwise keep current value
                            if lastViewedContactIndex == -1 {
                                lastViewedContactIndex = 0
//                                 print("🔍 My Dial button pressed, changed lastViewedContactIndex from -1 to 0")
                                // The view will automatically update to show the contact detail view
                                // since lastViewedContactIndex is now != -1
                            } else {
//                                 print("🔍 My Dial button pressed, keeping lastViewedContactIndex: \(lastViewedContactIndex)")
                            }
                        }
                        .padding(.horizontal, 12)
                        .padding(.vertical, 6)
                        .background(Color.gray.opacity(0.2))
                        .foregroundColor(.primary)
                        .cornerRadius(8)
                        .font(.title2)
                        .fontWeight(.bold)
                        .disabled(contactsManager.favorites.isEmpty)
                    }
                }
                
                ToolbarItem(placement: .navigationBarTrailing) {
                    HStack {
                        if isEditMode {
                            Button {
                                showingAddToFavorites = true
                            } label: {
                                Image(systemName: "plus")
                            }
                            .accessibilityLabel("Add to favorites")
                            .padding(.trailing, 8)
                        }
                        
                        Button(action: {
                            showingInfoMenu = true
                        }) {
                            Image(systemName: "info.circle")
                                .font(.title2)
                                .foregroundColor(.blue)
                        }
                    }
                }
            }
            .sheet(isPresented: $showingAddToFavorites) {
                AddToFavoritesView(contactsManager: contactsManager)
            }
            .sheet(isPresented: $showingInfoMenu) {
                InfoMenuView(
                    showingHelp: $showingHelp,
                    showingAbout: $showingAbout,
                    showingSuggestions: $showingSuggestions
                )
            }
            .sheet(isPresented: $showingHelp) {
                HelpView()
            }
            .sheet(isPresented: $showingAbout) {
                AboutView()
            }
            .sheet(isPresented: $showingSuggestions) {
                SuggestionView()
            }
        }
        .onAppear {
            // Load favorites first (fast) to show the page immediately
            contactsManager.loadFavorites()
            
            // Load contacts in background after page is displayed
            DispatchQueue.main.asyncAfter(deadline: .now() + 0.1) {
                contactsManager.requestAccess()
            }
            
            // Request notification permission
            requestNotificationPermission()
        }
        .onChange(of: contactsManager.favorites) {
            // Load the last viewed contact index from UserDefaults when contacts are loaded
            let savedIndex = UserDefaults.standard.integer(forKey: lastViewedContactKey)
//             print("🔍 Loading saved index: \(savedIndex), favorites count: \(contactsManager.favorites.count)")
            
            // Handle no contacts case
            if contactsManager.favorites.isEmpty {
                lastViewedContactIndex = -1
//                 print("🔍 No contacts available, set lastViewedContactIndex to -1")
            } else if savedIndex >= 0 && savedIndex < contactsManager.favorites.count {
                lastViewedContactIndex = savedIndex
//                 print("🔍 Set lastViewedContactIndex to: \(lastViewedContactIndex)")
                
                // Note: The contact detail view will be shown directly in the main view
                // if lastViewedContactIndex != -1, no need for separate navigation
            } else {
                // Invalid saved index - keep at -1 to show favorites page
                lastViewedContactIndex = -1
//                 print("🔍 Saved index \(savedIndex) is invalid, keeping lastViewedContactIndex at -1 to show favorites page")
            }
            
            // Mark that we've loaded the initial index
            hasLoadedInitialIndex = true
        }
        .onChange(of: scenePhase) { oldPhase, newPhase in
            switch newPhase {
            case .active:
//                 print("🟢 Screen is ACTIVE - App is in foreground")
                // Reset flags when becoming active
                didResignActive = false
                didSeeInactive = false
            case .inactive:
//                 print("🟡 Screen is INACTIVE - App is transitioning")
                // Mark that we saw the INACTIVE state
                didSeeInactive = true
            case .background:
//                 print("🔴 Screen is OFF/BACKGROUND - App went to background or screen locked")
                // Display switchedToAnotherApp state after background message
//                 print("📊 switchedToAnotherApp = \(switchedToAnotherApp)")
                break
            @unknown default:
//                 print("⚪️ Unknown screen state")
                break
            }
        }
        .onReceive(NotificationCenter.default.publisher(for: UIApplication.willResignActiveNotification)) { _ in
//             print("⚠️ App will resign active - Screen is resigning notification")
            // Save the last viewed contact index when app becomes inactive
            UserDefaults.standard.set(lastViewedContactIndex, forKey: lastViewedContactKey)
            // Mark that we've received the willResignActive notification
            didResignActive = true
        }
        .onReceive(NotificationCenter.default.publisher(for: UIApplication.didEnterBackgroundNotification)) { _ in
//             print("🌙 App entered background - Screen is in background notification")
            
            // Check the sequence to determine if user switched to another app
            if didResignActive {
                if didSeeInactive {
                    // Sequence: willResignActive → INACTIVE → didEnterBackground
                    switchedToAnotherApp = true
//                     print("✅ Sequence: willResignActive → INACTIVE → didEnterBackground → switchedToAnotherApp = true")
                } else {
                    // Sequence: willResignActive → didEnterBackground (no INACTIVE)
                    switchedToAnotherApp = false
//                     print("✅ Sequence: willResignActive → didEnterBackground (no INACTIVE) → switchedToAnotherApp = false (screen lock)")
                }
            }
            
            // Only send notifications if user actually switched to another app
            if switchedToAnotherApp && alwaysBringToFocus {
                didEnterBackground = true
                
                // Check if user is on a call
                if callDetector.isOnCall {
//                     print("📞 User is on a call - will send notifications after call ends")
                    waitingForCallToEnd = true
                } else {
//                     print("📱 User switched to another app (not on call) - sending notifications")
                    scheduleReturnNotification()
                }
            } else if !switchedToAnotherApp {
//                 print("🔒 Screen locked (no app switch) - NOT sending notifications")
            }
            
            // Reset flags
            didResignActive = false
            didSeeInactive = false
        }
        .onReceive(NotificationCenter.default.publisher(for: UIApplication.didBecomeActiveNotification)) { _ in
//             print("☀️ App became active - Screen is ON and app is in foreground")
//             print("🔄 didEnterBackground: \(didEnterBackground), alwaysBringToFocus: \(alwaysBringToFocus)")
            
            // Cancel any pending notifications when returning to app
            cancelReturnNotification()
            
            // Handle returning from background
            if didEnterBackground && alwaysBringToFocus {
//                 print("🔄 App returning to foreground with 'Always Bring to Focus' enabled")
//                 print("🔄 Current view should show contact at index: \(lastViewedContactIndex)")
                // Reset the flags
                didEnterBackground = false
                waitingForCallToEnd = false
                
                // The contact detail view should already be showing the correct contact
                // No need to toggle showingContactDetail - just let it stay as is
            } else if didEnterBackground {
                // Reset flags even if setting is disabled
                didEnterBackground = false
                waitingForCallToEnd = false
//                 print("🔄 App returning to foreground (Always Bring to Focus disabled)")
            }
            
            // Reset detection flags
            didResignActive = false
            didSeeInactive = false
            switchedToAnotherApp = false
        }
        .onReceive(NotificationCenter.default.publisher(for: UIApplication.willEnterForegroundNotification)) { _ in
//             print("🌅 App will enter foreground - Screen turning ON or returning to app")
            // Reset flags
            didResignActive = false
            didSeeInactive = false
        }
        .onReceive(NotificationCenter.default.publisher(for: NSNotification.Name("CallEnded"))) { _ in
//             print("📞 Call ended notification received")
            
            // If we were waiting for call to end and still in background, send notifications now
            if waitingForCallToEnd && didEnterBackground && alwaysBringToFocus {
//                 print("📱 Call ended - now sending notifications")
                waitingForCallToEnd = false
                scheduleReturnNotification()
            }
        }
    }
    
    /// Request notification permissions
    private func requestNotificationPermission() {
        UNUserNotificationCenter.current().requestAuthorization(options: [.alert, .sound, .badge]) { granted, error in
            if granted {
//                 print("📱 Notification permission granted")
            } else if let error = error {
//                 print("❌ Notification permission error: \(error.localizedDescription)")
            }
        }
    }
    
    /// Schedule a notification to return to My Dial
    private func scheduleReturnNotification() {
        let content = UNMutableNotificationContent()
        content.title = "Return to My Dial"
        content.body = "Tap to continue using My Dial"
        content.sound = .default
        content.categoryIdentifier = "RETURN_TO_APP"
        
        // Schedule first notification after 2 seconds
        let firstTrigger = UNTimeIntervalNotificationTrigger(timeInterval: 2, repeats: false)
        let firstRequest = UNNotificationRequest(
            identifier: "returnToMyDial_first",
            content: content,
            trigger: firstTrigger
        )
        
        UNUserNotificationCenter.current().add(firstRequest) { error in
            if let error = error {
//                 print("❌ Failed to schedule first notification: \(error.localizedDescription)")
            } else {
//                 print("📱 First notification scheduled successfully (2 seconds)")
            }
        }
        
        // Schedule repeating notification every 60 seconds (Apple's minimum)
        // This will start after the first one
        let repeatingTrigger = UNTimeIntervalNotificationTrigger(timeInterval: 60, repeats: true)
        let repeatingRequest = UNNotificationRequest(
            identifier: "returnToMyDial_repeating",
            content: content,
            trigger: repeatingTrigger
        )
        
        UNUserNotificationCenter.current().add(repeatingRequest) { error in
            if let error = error {
//                 print("❌ Failed to schedule repeating notification: \(error.localizedDescription)")
            } else {
//                 print("📱 Repeating notification scheduled successfully (every 60 seconds)")
            }
        }
    }
    
    /// Cancel the return notification
    private func cancelReturnNotification() {
        UNUserNotificationCenter.current().removePendingNotificationRequests(withIdentifiers: ["returnToMyDial_first", "returnToMyDial_repeating"])
        UNUserNotificationCenter.current().removeDeliveredNotifications(withIdentifiers: ["returnToMyDial_first", "returnToMyDial_repeating"])
//         print("📱 All notifications cancelled")
    }
    
    /// View shown when no favorites are available
    private var emptyStateView: some View {
        VStack(spacing: 20) {
            Image(systemName: "star.circle")
                .font(.system(size: 80))
                .foregroundColor(.gray)
            
            Text("No Favorites")
                .font(.title2)
                .fontWeight(.medium)
            
            Text("Add contacts to your favorites for quick access")
                .font(.body)
                .foregroundColor(.secondary)
                .multilineTextAlignment(.center)
                .padding(.horizontal, 40)
            
            Button("Add to Favorites") {
                showingAddToFavorites = true
            }
            .buttonStyle(.borderedProminent)
        }
        .frame(maxWidth: .infinity, maxHeight: .infinity)
    }
    
    /// List view displaying all favorite contacts
    private var favoritesListView: some View {
        List {
            ForEach($contactsManager.favorites) { $favorite in
                FavoriteContactRow(favorite: $favorite, isEditMode: isEditMode, contactsManager: contactsManager)
                    .listRowInsets(EdgeInsets(top: 12, leading: 20, bottom: 12, trailing: 20))
            }
            .onDelete(perform: isEditMode ? deleteFavorites : nil)
            .onMove(perform: isEditMode ? moveFavorites : nil)
            
            // Show subtle loading indicator if contacts are loading in background
            if contactsManager.isLoadingContactsInBackground {
                HStack {
                    Spacer()
                    ProgressView()
                        .scaleEffect(0.8)
                    Text("Loading contacts...")
                        .font(.caption)
                        .foregroundColor(.secondary)
                    Spacer()
                }
                .listRowInsets(EdgeInsets(top: 8, leading: 20, bottom: 8, trailing: 20))
                .listRowBackground(Color.clear)
            }
        }
        .listStyle(.plain)
        .environment(\.editMode, isEditMode ? .constant(.active) : .constant(.inactive))
    }
    
    /// Deletes favorites at the specified indices
    private func deleteFavorites(offsets: IndexSet) {
        contactsManager.removeFavorites(at: offsets)
    }
    
    /// Moves favorites from source indices to destination index
    private func moveFavorites(from source: IndexSet, to destination: Int) {
        contactsManager.moveFavorites(from: source, to: destination)
    }
}

/// Row view for displaying a favorite contact
struct FavoriteContactRow: View {
    @Binding var favorite: FavoriteContact
    let isEditMode: Bool
    @ObservedObject var contactsManager: ContactsManager
    @State private var showingConfig = false
    
    init(favorite: Binding<FavoriteContact>, isEditMode: Bool, contactsManager: ContactsManager) {
        self._favorite = favorite
        self.isEditMode = isEditMode
        self.contactsManager = contactsManager
//        print("🔍 FavoriteContactRow created for: //\(favorite.wrappedValue.displayName), isEditMode: \(isEditMode)")
    }
    
    var body: some View {
        HStack(spacing: 16) {
            // Contact photo (uses custom image if set)
            ContactPhotoView(contactIdentifier: favorite.contactIdentifier, contactGivenName: favorite.contactGivenName, contactFamilyName: favorite.contactFamilyName, customImageFileName: $favorite.customImageFileName, size: 50)
            
            // Contact info
            VStack(alignment: .leading, spacing: 4) {
                Text(favorite.displayName)
                    .font(.headline)
                    .foregroundColor(.primary)
                
                Text(favorite.phoneNumber)
                    .font(.subheadline)
                    .foregroundColor(.secondary)
                
                // Show email address if available
                if let email = favorite.emailAddress, !email.isEmpty {
                    HStack(spacing: 4) {
                        Image(systemName: "envelope.fill")
                            .font(.caption2)
                            .foregroundColor(.green)
                        Text(email)
                            .font(.caption)
                            .foregroundColor(.secondary)
                    }
                }
                
                // Show communication method and app
                VStack(alignment: .leading, spacing: 2) {
                    HStack {
                        Image(systemName: favorite.communicationMethod.icon)
                            .foregroundColor(.blue)
                            .font(.caption)
                        Text(favorite.communicationMethod.rawValue)
                            .font(.caption)
                            .foregroundColor(.blue)
                    }
                    
                    HStack {
                        Image(systemName: favorite.communicationApp.icon)
                            .foregroundColor(.green.opacity(0.7))
                            .font(.caption)
                        Text(favorite.communicationApp.rawValue)
                            .font(.caption)
                            .foregroundColor(.green.opacity(0.7))
                    }
                }
                
            }
            
            Spacer()
            
            // Action button
            if isEditMode {
                Button {
                    showingConfig = true
                } label: {
                    Image(systemName: "gear")
                        .foregroundColor(.gray)
                        .frame(width: 44, height: 44)
                        .background(Color.gray.opacity(0.1))
                        .clipShape(Circle())
                }
                .accessibilityLabel("Configure \(favorite.displayName)")
            } else {
                Button {
                    initiateCommunication()
                } label: {
                    Image(systemName: favorite.communicationMethod.icon)
                        .foregroundColor(.white)
                        .frame(width: 44, height: 44)
                        .background(Color.green.opacity(0.8))
                        .clipShape(Circle())
                }
                .accessibilityLabel("\(favorite.communicationMethod.rawValue) \(favorite.displayName)")
            }
        }
        .padding(.vertical, 4)
        .onTapGesture {
            if isEditMode {
                showingConfig = true
            } else {
                initiateCommunication()
            }
        }
        .sheet(isPresented: $showingConfig) {
            CommunicationConfigView(favorite: $favorite, contactsManager: contactsManager)
        }
        .onChange(of: favorite.customImageFileName) {
            // Save favorites when custom image file name changes
            contactsManager.saveFavorites()
        }
    }
    
    /// Initiates communication based on the selected method and app
    private func initiateCommunication() {
        // For FaceTime, use email address if available, otherwise clean the phone number
        let phoneNumber: String
        var isEmail = false
        
        if let email = favorite.emailAddress, !email.isEmpty, (favorite.communicationApp == .facetime || favorite.communicationApp == .phoneMessage) {
            // Use email address as-is for FaceTime
            phoneNumber = email
            isEmail = true
        } else {
            // Clean the phone number - keep only digits and +, then remove +
            let cleanPhoneNumber = favorite.phoneNumber.filter { $0.isNumber || $0 == "+" }
            phoneNumber = cleanPhoneNumber.replacingOccurrences(of: "+", with: "")
            isEmail = false
        }
        
        // Validate: Email addresses cannot be used with certain apps
        if isEmail && (favorite.communicationApp == .phoneMessage || favorite.communicationApp == .whatsapp || favorite.communicationApp == .telegram || favorite.communicationApp == .signal || favorite.communicationApp == .viber) {
            // Show alert to user
            DispatchQueue.main.async {
                if let windowScene = UIApplication.shared.connectedScenes.first as? UIWindowScene,
                   let viewController = windowScene.windows.first?.rootViewController {
                    let alert = UIAlertController(
                        title: "Cannot Make Call",
                        message: "Email addresses cannot be used with \(favorite.communicationApp.displayName). Please use FaceTime for email-based calls, or add a phone number for this contact.",
                        preferredStyle: .alert
                    )
                    alert.addAction(UIAlertAction(title: "OK", style: .default))
                    viewController.present(alert, animated: true)
                }
            }
//             print("⚠️ Cannot use email address with \(favorite.communicationApp.displayName)")
            return // Exit without processing
        }
        
        var urlString: String
        
        
        switch (favorite.communicationMethod, favorite.communicationApp) {
        case (.voiceCall, .phoneMessage):
            urlString = "tel:\(favorite.phoneNumber)" // Use original format to avoid prompts
        case (.videoCall, .phoneMessage):
            urlString = "facetime:\(phoneNumber)"
        case (.textMessage, .phoneMessage):
            urlString = "sms:\(phoneNumber)"
        case (.voiceCall, .whatsapp):
            urlString = "whatsapp://calluser/?phone=\(phoneNumber)"
        case (.videoCall, .whatsapp):
            urlString = "whatsapp://calluser/?phone=\(phoneNumber)"
        case (.textMessage, .whatsapp):
            urlString = "whatsapp://send?phone=\(phoneNumber)"
        case (.voiceCall, .telegram):
            urlString = "tg://resolve?domain=\(phoneNumber)"
        case (.videoCall, .telegram):
            urlString = "tg://resolve?domain=\(phoneNumber)"
        case (.textMessage, .telegram):
            urlString = "tg://resolve?domain=\(phoneNumber)"
        case (.voiceCall, .facetime):
            urlString = "facetime-audio:\(phoneNumber)"
        case (.videoCall, .facetime):
            urlString = "facetime:\(phoneNumber)"
        case (.textMessage, .facetime):
            urlString = "sms:\(phoneNumber)"
        case (.voiceCall, .signal):
            urlString = "sgnl://send?phone=\(phoneNumber)"
        case (.videoCall, .signal):
            urlString = "sgnl://send?phone=\(phoneNumber)"
        case (.textMessage, .signal):
            urlString = "sgnl://send?phone=\(phoneNumber)"
        case (.voiceCall, .viber):
            urlString = "viber://chat?number=\(phoneNumber)"
        case (.videoCall, .viber):
            urlString = "viber://chat?number=\(phoneNumber)"
        case (.textMessage, .viber):
            urlString = "viber://chat?number=\(phoneNumber)"
        }
        
        if let url = URL(string: urlString) {
//             print("🔍 Communication Debug: 🔍 Method: \(favorite.communicationMethod.rawValue) 🔍 App: \(favorite.communicationApp.rawValue) 🔍 Original Phone: \(favorite.phoneNumber) 🔍 Cleaned Phone: \(phoneNumber) 🔍 Final URL: \(urlString) 🔍 About to open URL: \(urlString)")
            DispatchQueue.main.async {
                let options: [UIApplication.OpenExternalURLOptionsKey: Any] = [
                    .universalLinksOnly: false  // Allow custom URL schemes
                ]
                UIApplication.shared.open(url, options: options) { success in
//                     print("🔍 URL opened successfully: \(success)")
                    if !success {
//                         print("🔍 Failed to open URL: \(urlString)")
                    }
                }
            }
        }
    }
    
    /// Legacy method for backward compatibility
    private func callContact(_ phoneNumber: String) {
        let phoneNumber = phoneNumber.filter { $0.isNumber }
        if let url = URL(string: "tel:\(phoneNumber)") {
            DispatchQueue.main.async {
                let options: [UIApplication.OpenExternalURLOptionsKey: Any] = [
                    .universalLinksOnly: false
                ]
                UIApplication.shared.open(url, options: options) { success in
//                     print("🔍 Legacy call URL opened successfully: \(success)")
                }
            }
        }
    }
}

/// View for adding contacts to favorites
struct AddToFavoritesView: View {
    @Environment(\.dismiss) private var dismiss
    @ObservedObject var contactsManager: ContactsManager
    @State private var searchText = ""
    @State private var selectedContacts: Set<String> = []
    
    var body: some View {
        NavigationStack {
            GeometryReader { geometry in
                ZStack {
                    mainContentView
                    
                    // Floating Done button when searching
                    if !searchText.isEmpty {
                        floatingDoneButton(geometry: geometry)
                    }
                }
            }
            .navigationTitle("Add to Favorites")
            .navigationBarTitleDisplayMode(.inline)
            .toolbar {
                ToolbarItem(placement: .navigationBarLeading) {
                    Button("Done") {
                        addSelectedContactsToFavorites()
                        dismiss()
                    }
                }
                
            }
        }
    }
    
    @ViewBuilder
    private var mainContentView: some View {
        VStack {
            // Selection counter
            if !selectedContacts.isEmpty {
                HStack {
                    Image(systemName: "star.fill")
                        .foregroundColor(.yellow)
                    Text("\(selectedContacts.count) contact\(selectedContacts.count == 1 ? "" : "s") selected")
                        .font(.subheadline)
                        .foregroundColor(.secondary)
                    Spacer()
                }
                .padding(.horizontal)
                .padding(.vertical, 8)
                .background(Color(.systemGray6))
                .cornerRadius(8)
                .padding(.horizontal)
            }
            
            if searchText.isEmpty {
                Text("Select a contact to add to favorites")
                    .font(.headline)
                    .padding()
            }
            
            List(filteredContacts) { contact in
                ContactRow(contact: contact, contactsManager: contactsManager, selectedContacts: $selectedContacts)
                    .listRowInsets(EdgeInsets(top: 8, leading: 20, bottom: 8, trailing: 20))
            }
            .searchable(text: $searchText, prompt: "Search contacts")
        }
    }
    
    @ViewBuilder
    private func floatingDoneButton(geometry: GeometryProxy) -> some View {
        Button("Done") {
            addSelectedContactsToFavorites()
            dismiss()
        }
        .font(.headline)
        .foregroundColor(.white)
        .padding(.horizontal, 12)
        .padding(.vertical, 8)
        .background(Color.blue)
        .cornerRadius(18)
        .shadow(color: .black.opacity(0.3), radius: 4, x: 0, y: 2)
        .overlay(
            RoundedRectangle(cornerRadius: 18)
                .stroke(Color.white, lineWidth: 2)
        )
        .position(
            x: min(geometry.size.width - 30, max(30, geometry.size.width * 0.70)), // Slightly more left
            y: 60 // Fixed top position
        )
    }
    
    private func addSelectedContactsToFavorites() {
        // Add all selected contacts to favorites (same as toolbar Done button)
        for selectedId in selectedContacts {
            // Check if it's a single contact or individual phone/email selection
            if selectedId.contains("_phone_") {
                // Individual phone number selection
                let components = selectedId.split(separator: "_")
                if components.count >= 3,
                   let contact = filteredContacts.first(where: { $0.identifier == String(components[0]) }) {
                    let phoneId = components[2...].joined(separator: "_")
                    if let phoneNumber = contact.phoneNumbers.first(where: { $0.identifier == phoneId }) {
                        contactsManager.addToFavorites(contact: contact, phoneNumber: phoneNumber.value.stringValue, emailAddress: nil)
                    }
                }
            } else if selectedId.contains("_email_") {
                // Individual email selection
                let components = selectedId.split(separator: "_")
                if components.count >= 3,
                   let contact = filteredContacts.first(where: { $0.identifier == String(components[0]) }) {
                    let emailId = components[2...].joined(separator: "_")
                    if let email = contact.emailAddresses.first(where: { $0.identifier == emailId }) {
                        // For email-only contacts, use email as the "phone number" placeholder
                        let emailString = email.value as String
                        contactsManager.addToFavorites(contact: contact, phoneNumber: emailString, emailAddress: emailString)
                    }
                }
            } else {
                // Single contact selection (no underscore)
                if let contact = filteredContacts.first(where: { $0.identifier == selectedId }) {
                    if contact.phoneNumbers.count == 1,
                       let phoneNumber = contact.phoneNumbers.first?.value.stringValue {
                        contactsManager.addToFavorites(contact: contact, phoneNumber: phoneNumber, emailAddress: nil)
                    } else if contact.emailAddresses.count == 1 {
                        let emailString = contact.emailAddresses.first?.value as String? ?? ""
                        contactsManager.addToFavorites(contact: contact, phoneNumber: emailString, emailAddress: emailString)
                    }
                }
            }
        }
    }
    
    /// Contacts filtered by search text
    private var filteredContacts: [CNContact] {
        // First filter to only show valid contacts with names and phone numbers
        let validContacts = contactsManager.allContacts.filter { contact in
            let fullName = "\(contact.givenName) \(contact.familyName)".trimmingCharacters(in: .whitespaces)
            let hasValidName = !fullName.isEmpty && fullName.count > 1
            let hasPhoneNumber = !contact.phoneNumbers.isEmpty
            
            return hasValidName && hasPhoneNumber
        }
        
        if searchText.isEmpty {
            return validContacts
        } else {
            return validContacts.filter { contact in
                let fullName = "\(contact.givenName) \(contact.familyName)".lowercased()
                return fullName.contains(searchText.lowercased())
            }
        }
    }
}

// (No additional utilities)

/// Row view for displaying a contact in the add to favorites list
struct ContactRow: View {
    let contact: CNContact
    @ObservedObject var contactsManager: ContactsManager
    @Binding var selectedContacts: Set<String>
    @State private var isSelected: Bool = false
    
    private var totalContactMethods: Int {
        contact.phoneNumbers.count + contact.emailAddresses.count
    }
    
    var body: some View {
        VStack(spacing: 8) {
            HStack(spacing: 16) {
                // Contact photo
                ContactPhotoView(contactIdentifier: contact.identifier, contactGivenName: contact.givenName, contactFamilyName: contact.familyName, customImageFileName: .constant(nil), size: 40)
                
                // Contact info
                VStack(alignment: .leading, spacing: 2) {
                    let displayName = "\(contact.givenName) \(contact.familyName)".trimmingCharacters(in: .whitespaces)
                    Text(displayName.isEmpty ? "Unknown Contact" : displayName)
                        .font(.headline)
                        .foregroundColor(.primary)
                    
                    if totalContactMethods == 1 && contact.phoneNumbers.count == 1 {
                        Text(contact.phoneNumbers.first?.value.stringValue ?? "")
                            .font(.subheadline)
                            .foregroundColor(.secondary)
                    } else if totalContactMethods == 1 && contact.emailAddresses.count == 1 {
                        Text(contact.emailAddresses.first?.value as String? ?? "")
                            .font(.subheadline)
                            .foregroundColor(.secondary)
                    } else {
                        Text("\(contact.phoneNumbers.count) phone\(contact.phoneNumbers.count == 1 ? "" : "s"), \(contact.emailAddresses.count) email\(contact.emailAddresses.count == 1 ? "" : "s")")
                            .font(.subheadline)
                            .foregroundColor(.secondary)
                    }
                }
                
                Spacer()
                
                // Select/Toggle button
                Button {
                    if totalContactMethods == 1 {
                        // Single contact method - toggle selection (visual only)
                        if contact.phoneNumbers.count == 1 && contact.phoneNumbers.first?.value.stringValue != nil {
                            if isSelected {
                                // Already selected - unselect
                                isSelected = false
                                selectedContacts.remove(contact.identifier)
                            } else {
                                // Not selected - select (will be added to favorites when session ends)
                                isSelected = true
                                selectedContacts.insert(contact.identifier)
                            }
                        } else if contact.emailAddresses.count == 1 {
                            if isSelected {
                                // Already selected - unselect
                                isSelected = false
                                selectedContacts.remove(contact.identifier)
                            } else {
                                // Not selected - select (will be added to favorites when session ends)
                                isSelected = true
                                selectedContacts.insert(contact.identifier)
                            }
                        }
                    }
                    // For multiple contact methods, users must select individual ones below
                } label: {
                    Image(systemName: totalContactMethods == 1 ? (isSelected ? "star.fill" : "star") : "star.circle")
                        .foregroundColor(totalContactMethods == 1 ? (isSelected ? .yellow : .gray) : .gray)
                        .font(.title2)
                }
                .accessibilityLabel(totalContactMethods == 1 ? "Add to favorites" : "Select individual contact methods below")
                .disabled(totalContactMethods > 1)
            }
            
            // Show all phone numbers and emails if multiple contact methods
            if totalContactMethods > 1 {
                VStack(alignment: .leading, spacing: 12) {
                    Text("Tap stars to add/remove:")
                        .font(.caption)
                        .foregroundColor(.blue)
                        .padding(.leading, 56)
                        .padding(.bottom, 4)
                    
                    ForEach(contact.phoneNumbers, id: \.identifier) { phoneNumber in
                        PhoneNumberRow(
                            contact: contact,
                            phoneNumber: phoneNumber,
                            contactsManager: contactsManager,
                            selectedContacts: $selectedContacts
                        )
                        .id("\(contact.identifier)_phone_\(phoneNumber.identifier)")
                    }
                    
                    ForEach(contact.emailAddresses, id: \.identifier) { email in
                        EmailAddressRow(
                            contact: contact,
                            email: email,
                            contactsManager: contactsManager,
                            selectedContacts: $selectedContacts
                        )
                        .id("\(contact.identifier)_email_\(email.identifier)")
                    }
                }
                .padding(.top, 8)
            }
        }
        .padding(.vertical, 4)
    }
}

/// Row view for individual phone number selection
struct PhoneNumberRow: View {
    let contact: CNContact
    let phoneNumber: CNLabeledValue<CNPhoneNumber>
    @ObservedObject var contactsManager: ContactsManager
    @Binding var selectedContacts: Set<String>
    @State private var isSelected: Bool = false
    
    private var phoneString: String {
        phoneNumber.value.stringValue
    }
    
    var body: some View {
        HStack {
            HStack(spacing: 8) {
                Image(systemName: "phone.fill")
                    .font(.caption)
                    .foregroundColor(.blue)
                Text(phoneString)
                    .font(.subheadline)
                    .foregroundColor(.secondary)
            }
            .padding(.leading, 56)
            
            Spacer()
            
            Button(action: {
                if isSelected {
                    // Already selected - unselect
                    isSelected = false
                    let phoneId = "\(contact.identifier)_phone_\(phoneNumber.identifier)"
                    selectedContacts.remove(phoneId)
                } else {
                    // Not selected - select (will be added to favorites when session ends)
                    isSelected = true
                    let phoneId = "\(contact.identifier)_phone_\(phoneNumber.identifier)"
                    selectedContacts.insert(phoneId)
                }
            }) {
                Image(systemName: isSelected ? "star.fill" : "star")
                    .foregroundColor(isSelected ? .yellow : .gray)
                    .font(.title3)
                    .frame(width: 44, height: 44)
                    .contentShape(Rectangle())
            }
            .buttonStyle(PlainButtonStyle())
        }
        .padding(.vertical, 8)
        .padding(.horizontal, 4)
        .background(Color.gray.opacity(0.05))
        .cornerRadius(8)
    }
}

/// Row view for individual email address selection (for FaceTime)
struct EmailAddressRow: View {
    let contact: CNContact
    let email: CNLabeledValue<NSString>
    @ObservedObject var contactsManager: ContactsManager
    @Binding var selectedContacts: Set<String>
    @State private var isSelected: Bool = false
    
    private var emailString: String {
        email.value as String
    }
    
    var body: some View {
        HStack {
            HStack(spacing: 8) {
                Image(systemName: "envelope.fill")
                    .font(.caption)
                    .foregroundColor(.green)
                Text(emailString)
                    .font(.subheadline)
                    .foregroundColor(.secondary)
            }
            .padding(.leading, 56)
            
            Spacer()
            
            Button(action: {
                if isSelected {
                    // Already selected - unselect
                    isSelected = false
                    let emailId = "\(contact.identifier)_email_\(email.identifier)"
                    selectedContacts.remove(emailId)
                } else {
                    // Not selected - select (will be added to favorites when session ends)
                    isSelected = true
                    let emailId = "\(contact.identifier)_email_\(email.identifier)"
                    selectedContacts.insert(emailId)
                }
            }) {
                Image(systemName: isSelected ? "star.fill" : "star")
                    .foregroundColor(isSelected ? .yellow : .gray)
                    .font(.title3)
                    .frame(width: 44, height: 44)
                    .contentShape(Rectangle())
            }
            .buttonStyle(PlainButtonStyle())
        }
        .padding(.vertical, 8)
        .padding(.horizontal, 4)
        .background(Color.gray.opacity(0.05))
        .cornerRadius(8)
    }
}

/// Reusable view for displaying contact photos with fallback to initials
struct ContactPhotoView: View {
    let contactIdentifier: String
    let contactGivenName: String
    let contactFamilyName: String
    @Binding var customImageFileName: String?
    let size: CGFloat
    
    init(contactIdentifier: String, contactGivenName: String, contactFamilyName: String, customImageFileName: Binding<String?>, size: CGFloat = 50) {
        self.contactIdentifier = contactIdentifier
        self.contactGivenName = contactGivenName
        self.contactFamilyName = contactFamilyName
        self._customImageFileName = customImageFileName
        self.size = size
    }
    
    var body: some View {
        Group {
            if let fileName = customImageFileName, let uiImage = ImageStorageManager.shared.loadImage(named: fileName) {
                Image(uiImage: uiImage)
                    .resizable()
                    .aspectRatio(contentMode: .fill)
                    .frame(width: size, height: size)
                    .clipShape(Circle())
            } else {
                // Try to load contact image on-demand if not available
                ContactImageOnDemandView(contactIdentifier: contactIdentifier, size: size)
            }
        }
        .id("\(contactIdentifier)_\(customImageFileName ?? "")")
    }
}

/// View that loads contact images on-demand to avoid large data in memory
struct ContactImageOnDemandView: View {
    let contactIdentifier: String
    let size: CGFloat
    @State private var contactImage: UIImage?
    @State private var isLoading = false
    
    var body: some View {
        Group {
            if let image = contactImage {
                Image(uiImage: image)
                    .resizable()
                    .aspectRatio(contentMode: .fill)
                    .frame(width: size, height: size)
                    .clipShape(Circle())
            } else {
                // Fallback to initials while loading
                Circle()
                    .fill(Color.blue.opacity(0.1))
                    .frame(width: size, height: size)
                    .overlay {
                        Text("?")
                            .font(.system(size: size * 0.4, weight: .medium))
                            .foregroundColor(.blue)
                    }
                    .onAppear {
                        loadContactImageOnDemand()
                    }
            }
        }
    }
    
    private func loadContactImageOnDemand() {
        guard !isLoading else { return }
        isLoading = true
        
        DispatchQueue.global(qos: .userInitiated).async {
            let store = CNContactStore()
            do {
                let contact = try store.unifiedContact(withIdentifier: contactIdentifier, keysToFetch: [
                    CNContactImageDataKey as CNKeyDescriptor,
                    CNContactThumbnailImageDataKey as CNKeyDescriptor
                ])
                
                if let imageData = contact.thumbnailImageData ?? contact.imageData,
                   let uiImage = UIImage(data: imageData) {
                    DispatchQueue.main.async {
                        self.contactImage = uiImage
                        self.isLoading = false
                    }
                } else {
                    DispatchQueue.main.async {
                        self.isLoading = false
                    }
                }
            } catch {
                DispatchQueue.main.async {
                    self.isLoading = false
                }
            }
        }
    }
}

/// Rectangular version of ContactImageOnDemandView for larger displays
struct ContactImageOnDemandRectangularView: View {
    let contactIdentifier: String
    let width: CGFloat
    let height: CGFloat
    @State private var contactImage: UIImage?
    @State private var isLoading = false
    
    var body: some View {
        Group {
            if let image = contactImage {
                Image(uiImage: image)
                    .resizable()
                    .aspectRatio(contentMode: .fill)
                    .frame(width: width, height: height)
                    .clipped()
            } else {
                // Fallback to initials while loading
                RoundedRectangle(cornerRadius: 12)
                    .fill(Color.blue.opacity(0.1))
                    .frame(width: width, height: height)
                    .overlay {
                        Text("?")
                            .font(.system(size: min(width, height) * 0.3, weight: .medium))
                            .foregroundColor(.blue)
                    }
                    .onAppear {
                        loadContactImageOnDemand()
                    }
            }
        }
    }
    
    private func loadContactImageOnDemand() {
        guard !isLoading else { return }
        isLoading = true
        
        DispatchQueue.global(qos: .userInitiated).async {
            let store = CNContactStore()
            do {
                let contact = try store.unifiedContact(withIdentifier: contactIdentifier, keysToFetch: [
                    CNContactImageDataKey as CNKeyDescriptor,
                    CNContactThumbnailImageDataKey as CNKeyDescriptor
                ])
                
                if let imageData = contact.thumbnailImageData ?? contact.imageData,
                   let uiImage = UIImage(data: imageData) {
                    DispatchQueue.main.async {
                        self.contactImage = uiImage
                        self.isLoading = false
                    }
                } else {
                    DispatchQueue.main.async {
                        self.isLoading = false
                    }
                }
            } catch {
                DispatchQueue.main.async {
                    self.isLoading = false
                }
            }
        }
    }
}

/// Rectangular version of ContactPhotoView for larger displays
struct ContactPhotoViewRectangular: View {
    let contactIdentifier: String
    let contactGivenName: String
    let contactFamilyName: String
    @Binding var customImageFileName: String?
    let width: CGFloat
    let height: CGFloat
    
    init(contactIdentifier: String, contactGivenName: String, contactFamilyName: String, customImageFileName: Binding<String?>, width: CGFloat, height: CGFloat) {
        self.contactIdentifier = contactIdentifier
        self.contactGivenName = contactGivenName
        self.contactFamilyName = contactFamilyName
        self._customImageFileName = customImageFileName
        self.width = width
        self.height = height
    }
    
    var body: some View {
        Group {
            if let fileName = customImageFileName, let uiImage = ImageStorageManager.shared.loadImage(named: fileName) {
                Image(uiImage: uiImage)
                    .resizable()
                    .aspectRatio(contentMode: .fill)
                    .frame(width: width, height: height)
                    .clipped()
            } else {
                // Try to load contact image on-demand if not available
                ContactImageOnDemandRectangularView(contactIdentifier: contactIdentifier, width: width, height: height)
            }
        }
        .id("\(contactIdentifier)_\(customImageFileName ?? "")")
    }
}

/// Manager class for handling contacts and favorites
class ContactsManager: ObservableObject {
    @Published var favorites: [FavoriteContact] = []
    @Published var allContacts: [CNContact] = []
    @Published var isLoading = false
    @Published var isLoadingContactsInBackground = false
    
    private let store = CNContactStore()
    
    /// Requests access to contacts and loads them
    func requestAccess() {
        store.requestAccess(for: .contacts) { [weak self] granted, error in
            DispatchQueue.main.async {
                if granted {
                    self?.loadContacts()
                    
                    // Check if we need to migrate old favorites format
                    if let data = UserDefaults.standard.data(forKey: "favorites") {
                        if data.count > 4 * 1024 * 1024 {
//                             print("🚨 Migrating large favorites data now that contact access is granted...")
                            self?.migrateOldFavorites(from: data)
                        } else if (try? JSONDecoder().decode([FavoriteContact].self, from: data)) == nil {
//                             print("🔄 Migrating old favorites format now that contact access is granted...")
                            self?.migrateOldFavorites(from: data)
                        }
                    }
                } else {
                    print("Contacts access denied: \(error?.localizedDescription ?? "Unknown error")")
                }
            }
        }
    }
    
    /// Loads all contacts from the device
    private func loadContacts() {
        isLoadingContactsInBackground = true
        
        let request = CNContactFetchRequest(keysToFetch: [
            CNContactGivenNameKey as CNKeyDescriptor,
            CNContactFamilyNameKey as CNKeyDescriptor,
            CNContactPhoneNumbersKey as CNKeyDescriptor,
            CNContactEmailAddressesKey as CNKeyDescriptor,
            CNContactImageDataKey as CNKeyDescriptor,
            CNContactThumbnailImageDataKey as CNKeyDescriptor
        ])
        
        // Move contact enumeration to background thread to avoid blocking UI
        DispatchQueue.global(qos: .userInitiated).async {
            var contacts: [CNContact] = []
            
            do {
                try self.store.enumerateContacts(with: request) { contact, _ in
                    contacts.append(contact)
                }
                
                // Sort contacts on background thread
                let sortedContacts = contacts.sorted { contact1, contact2 in
                    let name1 = "\(contact1.givenName) \(contact1.familyName)"
                    let name2 = "\(contact2.givenName) \(contact2.familyName)"
                    return name1.localizedCaseInsensitiveCompare(name2) == .orderedAscending
                }
                
                // Update UI on main thread
                DispatchQueue.main.async {
                    self.allContacts = sortedContacts
                    self.isLoadingContactsInBackground = false
                }
            } catch {
                DispatchQueue.main.async {
                    self.isLoadingContactsInBackground = false
                    print("Error loading contacts: \(error.localizedDescription)")
                }
            }
        }
    }
    
    /// Loads favorites from UserDefaults (can be called without contact access)
    func loadFavorites() {
        if let data = UserDefaults.standard.data(forKey: "favorites") {
//             print("🔍 Loading favorites data: \(data.count) bytes")
            if data.count > 4 * 1024 * 1024 {
//                 print("🚨 CRITICAL: Existing favorites data exceeds 4MB limit! Forcing migration...")
                // Force migration by calling migrateOldFavorites (requires contact access)
                // This will be called later when contact access is granted
                return
            }
            // Try to decode with new format first
            if let favorites = try? JSONDecoder().decode([FavoriteContact].self, from: data) {
                // Load favorites immediately without requiring contact access
                self.favorites = favorites
//                 print("✅ Loaded \(favorites.count) favorites from storage")
            } else {
                // Try to migrate from old format (requires contact access)
                // This will be called later when contact access is granted
//                 print("⚠️ Old format detected, will migrate when contact access is granted")
            }
        }
    }
    
    /// Migrates favorites from old format (with customImageData) to new format (with customImageFileName)
    private func migrateOldFavorites(from data: Data) {
//         print("🔄 Starting migration from old format...")
        
        // Try to decode as raw JSON to access old customImageData
        if let json = try? JSONSerialization.jsonObject(with: data) as? [[String: Any]] {
            var migratedFavorites: [FavoriteContact] = []
            
            for item in json {
                guard let contactIdentifier = item["contactIdentifier"] as? String,
                      let phoneNumber = item["phoneNumber"] as? String,
                      let displayName = item["displayName"] as? String else {
                    continue
                }
                
                    // Fetch the contact WITHOUT large image data to avoid memory issues
                    do {
                        let fetchedContact = try store.unifiedContact(withIdentifier: contactIdentifier, keysToFetch: [
                            CNContactGivenNameKey as CNKeyDescriptor,
                            CNContactFamilyNameKey as CNKeyDescriptor,
                            CNContactPhoneNumbersKey as CNKeyDescriptor
                            // Note: NOT fetching image data to avoid large data in memory during migration
                            // Images will be loaded on-demand when needed
                        ])
                        
                        // Create favorite with basic contact info (no CNContact stored)
                        // This ensures no large image data is in memory that gets encoded
                    
                    // Handle old customImageData if it exists
                    var customImageData: Data? = nil
                    if let imageData = item["customImageData"] as? Data {
//                         print("🔄 Found old image data for \(displayName), size: \(imageData.count) bytes")
                        customImageData = imageData
                    }
                    
                    // Create new favorite with migration
                    let favorite = FavoriteContact(
                        contact: fetchedContact,
                        phoneNumber: phoneNumber,
                        displayName: displayName,
                        communicationMethod: CommunicationMethod(rawValue: item["communicationMethod"] as? String ?? "Voice Call") ?? .voiceCall,
                        communicationApp: CommunicationApp(rawValue: item["communicationApp"] as? String ?? "Phone") ?? .phoneMessage,
                        customImageData: customImageData
                    )
                    
                    migratedFavorites.append(favorite)
//                     print("✅ Migrated favorite: \(displayName)")
                } catch {
//                     print("❌ Failed to fetch contact during migration: \(error)")
                }
            }
            
//             print("🔄 Migration completed. Migrated \(migratedFavorites.count) favorites")
            self.favorites = migratedFavorites
            
            // Save the migrated data - this will use the new file-based system
//             print("💾 Saving migrated data...")
            saveFavorites()
//             print("✅ Migration and save completed successfully")
        } else {
//             print("❌ Failed to parse old favorites data as JSON")
        }
    }
    
    /// Saves favorites to UserDefaults
    func saveFavorites() {
//         print("💾 saveFavorites called with \(favorites.count) favorites")
        
        // Note: No longer debugging CNContact image data since we don't store CNContact objects
        
        // Check data size before encoding
//         print("💾 About to encode \(favorites.count) favorites")
        
        if let data = try? JSONEncoder().encode(favorites) {
//             print("💾 Encoded data size: \(data.count) bytes")
            if data.count > 4 * 1024 * 1024 {
//                 print("⚠️ WARNING: Data size (\(data.count) bytes) exceeds 4MB limit!")
            }
            
            UserDefaults.standard.set(data, forKey: "favorites")
//             print("✅ Successfully saved to UserDefaults")
            
            // Clean up orphaned images
            let validFileNames = Set(favorites.compactMap { $0.customImageFileName })
            ImageStorageManager.shared.cleanupOrphanedImages(validFileNames: validFileNames)
//             print("🧹 Cleaned up orphaned images")
        } else {
//             print("❌ Failed to encode favorites data")
        }
    }
    
    /// Adds a contact to favorites with a specific phone number
    func addToFavorites(contact: CNContact, phoneNumber: String, emailAddress: String? = nil) {
        let favorite = FavoriteContact(
            contact: contact,
            phoneNumber: phoneNumber,
            displayName: "\(contact.givenName) \(contact.familyName)".trimmingCharacters(in: .whitespaces),
            emailAddress: emailAddress
        )
        
        // Always add the favorite (allow duplicates)
        favorites.append(favorite)
        saveFavorites()
    }
    
    /// Legacy method for backward compatibility
    func addToFavorites(contact: CNContact) {
        guard let phoneNumber = contact.phoneNumbers.first?.value.stringValue else { return }
        addToFavorites(contact: contact, phoneNumber: phoneNumber, emailAddress: nil)
    }
    
    /// Removes a contact from favorites
    func removeFavorite(contact: CNContact) {
        favorites.removeAll { $0.contactIdentifier == contact.identifier }
        saveFavorites()
    }
    
    /// Removes a specific contact with specific phone number from favorites
    func removeFavorite(contact: CNContact, phoneNumber: String) {
        favorites.removeAll { favorite in
            favorite.contactIdentifier == contact.identifier && favorite.phoneNumber == phoneNumber
        }
        saveFavorites()
    }
    
    /// Removes favorites at specified indices
    func removeFavorites(at offsets: IndexSet) {
        // Clean up image files before removing favorites
        for index in offsets {
            if let fileName = favorites[index].customImageFileName {
                ImageStorageManager.shared.deleteImage(named: fileName)
            }
        }
        favorites.remove(atOffsets: offsets)
        saveFavorites()
    }
    
    /// Moves favorites from source indices to destination index
    func moveFavorites(from source: IndexSet, to destination: Int) {
        favorites.move(fromOffsets: source, toOffset: destination)
        saveFavorites()
    }
}

/// Model for favorite contacts
struct FavoriteContact: Identifiable, Codable, Equatable {
    let id = UUID()
    let contactIdentifier: String
    let phoneNumber: String
    let displayName: String
    var communicationMethod: CommunicationMethod
    var communicationApp: CommunicationApp
    // Optional custom avatar image file name (stored in file system)
    var customImageFileName: String?
    // Optional voice note file name (stored in file system)
    var voiceNoteFileName: String?
    // Optional email address for FaceTime calls
    var emailAddress: String?
    
    // Store basic contact info separately to avoid large CNContact in UserDefaults
    let contactGivenName: String
    let contactFamilyName: String
    
    enum CodingKeys: String, CodingKey {
        case contactIdentifier, phoneNumber, displayName, communicationMethod, communicationApp, customImageFileName, voiceNoteFileName, contactGivenName, contactFamilyName, emailAddress
        // Note: CNContact is NOT included in CodingKeys to avoid large data in UserDefaults
    }
    
    // Method to fetch contact on demand without loading image data
    func fetchContact() -> CNContact? {
        let store = CNContactStore()
        do {
            let contact = try store.unifiedContact(withIdentifier: contactIdentifier, keysToFetch: [
                CNContactGivenNameKey as CNKeyDescriptor,
                CNContactFamilyNameKey as CNKeyDescriptor,
                CNContactPhoneNumbersKey as CNKeyDescriptor,
                CNContactEmailAddressesKey as CNKeyDescriptor,
                CNContactImageDataKey as CNKeyDescriptor,
                CNContactThumbnailImageDataKey as CNKeyDescriptor
                // Note: We fetch image data here since it's only for display, not storage
            ])
            return contact
        } catch {
            print("Failed to fetch contact: \(error)")
            return nil
        }
    }
    
    init(contact: CNContact, phoneNumber: String, displayName: String, communicationMethod: CommunicationMethod = .voiceCall, communicationApp: CommunicationApp? = nil, customImageData: Data? = nil, emailAddress: String? = nil) {
        self.contactIdentifier = contact.identifier
        self.phoneNumber = phoneNumber
        self.displayName = displayName
        self.communicationMethod = communicationMethod
        self.contactGivenName = contact.givenName
        self.contactFamilyName = contact.familyName
        self.emailAddress = emailAddress
        self.voiceNoteFileName = nil
        
        // Save custom image to file system if provided
        if let imageData = customImageData {
            self.customImageFileName = ImageStorageManager.shared.saveImage(imageData, for: contact.identifier)
        } else {
            self.customImageFileName = nil
        }
        
        // Set appropriate default app based on communication method
        if let app = communicationApp {
            self.communicationApp = app
        } else {
            // Default to Phone iOS for all communication methods
            self.communicationApp = .phoneMessage
        }
    }
    
    init(from decoder: Decoder) throws {
        let container = try decoder.container(keyedBy: CodingKeys.self)
        contactIdentifier = try container.decode(String.self, forKey: .contactIdentifier)
        phoneNumber = try container.decode(String.self, forKey: .phoneNumber)
        displayName = try container.decode(String.self, forKey: .displayName)
        communicationMethod = try container.decodeIfPresent(CommunicationMethod.self, forKey: .communicationMethod) ?? .voiceCall
        communicationApp = try container.decodeIfPresent(CommunicationApp.self, forKey: .communicationApp) ?? .phoneMessage
        customImageFileName = try container.decodeIfPresent(String.self, forKey: .customImageFileName)
        voiceNoteFileName = try container.decodeIfPresent(String.self, forKey: .voiceNoteFileName)
        contactGivenName = try container.decodeIfPresent(String.self, forKey: .contactGivenName) ?? ""
        contactFamilyName = try container.decodeIfPresent(String.self, forKey: .contactFamilyName) ?? ""
        emailAddress = try container.decodeIfPresent(String.self, forKey: .emailAddress)
        
        // Handle migration from old customImageData format
        // Note: We can't access the old key since it's not in CodingKeys anymore
        // This migration will happen automatically when old data is loaded
        
        // These will be set by the decoder from the stored data
    }
    
    func encode(to encoder: Encoder) throws {
        var container = encoder.container(keyedBy: CodingKeys.self)
        try container.encode(contactIdentifier, forKey: .contactIdentifier)
        try container.encode(phoneNumber, forKey: .phoneNumber)
        try container.encode(displayName, forKey: .displayName)
        try container.encode(communicationMethod, forKey: .communicationMethod)
        try container.encode(communicationApp, forKey: .communicationApp)
        try container.encodeIfPresent(customImageFileName, forKey: .customImageFileName)
        try container.encodeIfPresent(voiceNoteFileName, forKey: .voiceNoteFileName)
        try container.encode(contactGivenName, forKey: .contactGivenName)
        try container.encode(contactFamilyName, forKey: .contactFamilyName)
        try container.encodeIfPresent(emailAddress, forKey: .emailAddress)
    }
    
    // MARK: - Equatable
    static func == (lhs: FavoriteContact, rhs: FavoriteContact) -> Bool {
        return lhs.contactIdentifier == rhs.contactIdentifier &&
               lhs.phoneNumber == rhs.phoneNumber &&
               lhs.displayName == rhs.displayName &&
               lhs.communicationMethod == rhs.communicationMethod &&
               lhs.communicationApp == rhs.communicationApp
    }
}

// MARK: - App Detection Utility

class AppDetectionUtility {
    // Note: For app detection to work properly, you need to add LSApplicationQueriesSchemes to Info.plist
    // The schemes that need to be added are: whatsapp, tg, telegram, facetime, facetime-audio, sgnl, viber, tel, sms
    static func isAppInstalled(urlScheme: String) -> Bool {
        guard let url = URL(string: "\(urlScheme)://") else { 
//             print("❌ Invalid URL scheme: \(urlScheme)")
            return false 
        }
        
        // Check if we're already on the main thread
        if Thread.isMainThread {
            let canOpen = UIApplication.shared.canOpenURL(url)
//             print("🔍 Checking \(urlScheme):// - Result: \(canOpen)")
            return canOpen
        } else {
            // If not on main thread, dispatch to main thread synchronously
            var canOpen = false
            DispatchQueue.main.sync {
                canOpen = UIApplication.shared.canOpenURL(url)
//                 print("🔍 Checking \(urlScheme):// - Result: \(canOpen)")
            }
            return canOpen
        }
    }
    
    static func getInstalledCommunicationApps() -> [CommunicationApp] {
//         print("🚀 Starting app detection...")
        var installedApps: [CommunicationApp] = []
        
        // Always include Phone iOS as it's built into iOS
        installedApps.append(.phoneMessage)
//         print("✅ Added built-in app: Phone iOS")
        
        // Check for other installed apps
        let otherApps: [CommunicationApp] = [.whatsapp, .telegram, .facetime, .signal, .viber]
        
        for app in otherApps {
//             print("🔍 Checking \(app.rawValue)...")
            
            // Try the main URL scheme
            let isInstalled = isAppInstalled(urlScheme: app.urlScheme)
            
            if isInstalled {
                installedApps.append(app)
//                 print("✅ \(app.rawValue) is installed!")
            } else {
//                 print("❌ \(app.rawValue) is not installed")
            }
        }
        
        let result = installedApps.sorted { $0.rawValue < $1.rawValue }
//         print("🎯 Final result: \(result.map { $0.rawValue })")
        return result
    }
    
    static func debugAllSchemes() -> [String: Bool] {
        var results: [String: Bool] = [:]
        
        let allSchemes = [
            "whatsapp", "tg", "telegram", "facetime", "facetime-audio", 
            "sgnl", "viber", "tel", "sms"
        ]
        
        for scheme in allSchemes {
            results[scheme] = isAppInstalled(urlScheme: scheme)
        }
        
        return results
    }
}

// MARK: - Communication Configuration View

struct CommunicationConfigView: View {
    @Environment(\.dismiss) private var dismiss
    @Binding var favorite: FavoriteContact
    @ObservedObject var contactsManager: ContactsManager
    @State private var selectedMethod: CommunicationMethod
    @State private var selectedApp: CommunicationApp
    @State private var availableApps: [CommunicationApp] = []
    
    init(favorite: Binding<FavoriteContact>, contactsManager: ContactsManager) {
        self._favorite = favorite
        self.contactsManager = contactsManager
        self._selectedMethod = State(initialValue: favorite.wrappedValue.communicationMethod)
        self._selectedApp = State(initialValue: favorite.wrappedValue.communicationApp)
    }
    
    var body: some View {
        NavigationStack {
            Form {
                Section("Call Type") {
                    Picker("Call Type", selection: $selectedMethod) {
                        ForEach(CommunicationMethod.allCases, id: \.self) { method in
                            HStack {
                                Image(systemName: method.icon)
                                    .foregroundColor(.blue)
                                Text(method.rawValue)
                            }
                            .tag(method)
                        }
                    }
                    .pickerStyle(.menu)
                }
                
                Section("Using App") {
                    if availableApps.isEmpty {
                        Text("No compatible apps found")
                            .foregroundColor(.secondary)
                    } else {
                        VStack(alignment: .leading, spacing: 8) {
                            Text("Choose your preferred app:")
                                .font(.caption)
                                .foregroundColor(.secondary)
                            
                            Picker("Using App", selection: $selectedApp) {
                                ForEach(availableApps, id: \.self) { app in
                                    HStack {
                                        Image(systemName: app.icon)
                                            .foregroundColor(.green.opacity(0.7))
                                            .frame(width: 20)
                                        Text(app.rawValue)
                                        Spacer()
                                    }
                                    .tag(app)
                                }
                            }
                            .pickerStyle(.menu)
                            .frame(maxWidth: .infinity, alignment: .leading)
                        }
                        
                        // Show available apps count
                        Text("\(availableApps.count) app\(availableApps.count == 1 ? "" : "s") available")
                            .font(.caption2)
                            .foregroundColor(.blue)
                    }
                }
                
                
                Section {
                VStack(alignment: .leading, spacing: 8) {
                        Text("Preview: \(favorite.displayName)")
                            .font(.headline)
                        
                        VStack(alignment: .leading, spacing: 12) {
                            // Phone number display
                            HStack {
                                Image(systemName: "phone.fill")
                                    .foregroundColor(.secondary)
                                    .font(.subheadline)
                                Text("Phone Number:")
                                    .font(.subheadline)
                                    .foregroundColor(.secondary)
                                Spacer()
                                Text(favorite.phoneNumber)
                                    .font(.subheadline)
                                    .foregroundColor(.secondary)
                            }
                            
                            // Communication method and app
                            HStack {
                                Image(systemName: selectedMethod.icon)
                                    .foregroundColor(.blue)
                                Text(selectedMethod.rawValue)
                                Spacer()
                                Image(systemName: selectedApp.icon)
                                    .foregroundColor(.green.opacity(0.7))
                                Text(selectedApp.rawValue)
                            }
                        }
                        .padding()
                        .background(Color.gray.opacity(0.1))
                        .cornerRadius(8)
                    }
                }
                
                Section("Photo") {
                    if #available(iOS 16.0, *) {
                        PhotoPickerSection(favorite: $favorite)
                    } else {
                        Text("Photo editing requires iOS 16+")
                            .font(.caption)
                            .foregroundColor(.secondary)
                    }
                    
                }
            }
            .navigationTitle("Configure Communication")
            .navigationBarTitleDisplayMode(.inline)
            .toolbar {
                ToolbarItem(placement: .navigationBarLeading) {
                    Button("Cancel") {
                        dismiss()
                    }
                }
                
                ToolbarItem(placement: .navigationBarTrailing) {
                    Button("Save") {
                        favorite.communicationMethod = selectedMethod
                        favorite.communicationApp = selectedApp
                        contactsManager.saveFavorites()
                        dismiss()
                    }
                    .fontWeight(.semibold)
                }
            }
        }
        .onAppear {
            loadAvailableApps()
        }
    }
    
    private func loadAvailableApps() {
        availableApps = AppDetectionUtility.getInstalledCommunicationApps()
        
        // Ensure selected app is available, otherwise select first available
        if !availableApps.contains(selectedApp) {
            selectedApp = availableApps.first ?? .phoneMessage
        }
    }
}

// MARK: - Photo Picker Section
@available(iOS 16.0, *)
struct PhotoPickerSection: View {
    @Binding var favorite: FavoriteContact
    @State private var selectedItem: PhotosPickerItem? = nil
    @State private var showingCamera = false
    @State private var showingCanvas = false
    @State private var showingVoiceRecorder = false
    
    init(favorite: Binding<FavoriteContact>) {
        self._favorite = favorite
    }
    
    var body: some View {
        VStack(alignment: .leading, spacing: 12) {
            HStack(spacing: 16) {
                ContactPhotoView(contactIdentifier: favorite.contactIdentifier, contactGivenName: favorite.contactGivenName, contactFamilyName: favorite.contactFamilyName, customImageFileName: $favorite.customImageFileName, size: 60)
                
                VStack(alignment: .leading, spacing: 12) {
                    // Gallery picker button
                    PhotosPicker(selection: $selectedItem, matching: .images, photoLibrary: .shared()) {
                        HStack {
                            Image(systemName: "photo")
                                .foregroundColor(.blue)
                            Text("Gallery")
                        }
                        .frame(maxWidth: .infinity, alignment: .leading)
                        .padding(.vertical, 8)
                        .padding(.horizontal, 12)
                        .background(Color.blue.opacity(0.1))
                        .cornerRadius(8)
                    }
                    .buttonStyle(PlainButtonStyle())
                    
                    // Camera button
                    Button {
                        showingCamera = true
                    } label: {
                        HStack {
                            Image(systemName: "camera")
                                .foregroundColor(.green.opacity(0.7))
                            Text("Camera")
                        }
                        .frame(maxWidth: .infinity, alignment: .leading)
                        .padding(.vertical, 8)
                        .padding(.horizontal, 12)
                        .background(Color.green.opacity(0.05))
                        .cornerRadius(8)
                    }
                    .buttonStyle(PlainButtonStyle())
                    
                    // Canvas button
                    Button {
                        showingCanvas = true
                    } label: {
                        HStack {
                            Image(systemName: "paintbrush")
                                .foregroundColor(.purple.opacity(0.7))
                            Text("Canvas")
                        }
                        .frame(maxWidth: .infinity, alignment: .leading)
                        .padding(.vertical, 8)
                        .padding(.horizontal, 12)
                        .background(Color.purple.opacity(0.05))
                        .cornerRadius(8)
                    }
                    .buttonStyle(PlainButtonStyle())
                    
                    // Voice Name button
                    Button {
                        showingVoiceRecorder = true
                    } label: {
                        HStack {
                            Image(systemName: "mic")
                                .foregroundColor(.orange.opacity(0.7))
                            Text("Voice Name")
                            
                            // Small wave indicator if recording exists
                            if favorite.voiceNoteFileName != nil {
                                HStack(spacing: 1) {
                                    ForEach(0..<3) { index in
                                        RoundedRectangle(cornerRadius: 1)
                                            .fill(Color.orange)
                                            .frame(width: 2, height: 8)
                                    }
                                }
                                .padding(.leading, 4)
                            }
                        }
                        .frame(maxWidth: .infinity, alignment: .leading)
                        .padding(.vertical, 8)
                        .padding(.horizontal, 12)
                        .background(Color.orange.opacity(0.05))
                        .cornerRadius(8)
                    }
                    .buttonStyle(PlainButtonStyle())
                    
                    if favorite.customImageFileName != nil {
                        Button(role: .destructive) {
                            if let fileName = favorite.customImageFileName {
                                ImageStorageManager.shared.deleteImage(named: fileName)
                            }
                            favorite.customImageFileName = nil
                        } label: {
                            HStack {
                                Image(systemName: "trash")
                                Text("Remove Custom Photo")
                            }
                        }
                        .font(.caption)
                        .padding(.vertical, 4)
                        .padding(.horizontal, 8)
                        .background(Color.red.opacity(0.1))
                        .cornerRadius(6)
                        .buttonStyle(PlainButtonStyle())
                    }
                }
                
            }
        }
        .sheet(isPresented: $showingCamera) {
            CameraPicker(favorite: $favorite)
        }
        .sheet(isPresented: $showingCanvas) {
            CanvasView(favorite: $favorite)
        }
        .sheet(isPresented: $showingVoiceRecorder) {
            VoiceRecorderView(favorite: $favorite)
        }
        .onChange(of: selectedItem) { _, newItem in
            guard let item = newItem else { return }
            Task {
                if let data = try? await item.loadTransferable(type: Data.self),
                   let uiImage = UIImage(data: data) {
                    let resized = resizeImage(uiImage, maxDimension: 512)
                    if let jpeg = resized.jpegData(compressionQuality: 0.85) {
                        DispatchQueue.main.async {
                            // Delete old image if exists
                            if let oldFileName = favorite.customImageFileName {
                                ImageStorageManager.shared.deleteImage(named: oldFileName)
                            }
                            // Save new image and get file name
                            favorite.customImageFileName = ImageStorageManager.shared.saveImage(jpeg, for: favorite.contactIdentifier)
                            selectedItem = nil
                        }
                    }
                }
            }
        }
    }
    
    private func resizeImage(_ image: UIImage, maxDimension: CGFloat) -> UIImage {
        let width = image.size.width
        let height = image.size.height
        let scale = min(1, maxDimension / max(width, height))
        let newSize = CGSize(width: width * scale, height: height * scale)
        if scale >= 1 { return image }
        let format = UIGraphicsImageRendererFormat.default()
        format.scale = 1
        let renderer = UIGraphicsImageRenderer(size: newSize, format: format)
        return renderer.image { _ in
            image.draw(in: CGRect(origin: .zero, size: newSize))
        }
    }
}

// MARK: - Camera Picker
struct CameraPicker: UIViewControllerRepresentable {
    @Binding var favorite: FavoriteContact
    @Environment(\.dismiss) private var dismiss
    
    func makeUIViewController(context: Context) -> UIImagePickerController {
        let picker = UIImagePickerController()
        picker.delegate = context.coordinator
        picker.sourceType = .camera
        picker.allowsEditing = true
        return picker
    }
    
    func updateUIViewController(_ uiViewController: UIImagePickerController, context: Context) {}
    
    func makeCoordinator() -> Coordinator {
        Coordinator(self)
    }
    
    class Coordinator: NSObject, UIImagePickerControllerDelegate, UINavigationControllerDelegate {
        let parent: CameraPicker
        
        init(_ parent: CameraPicker) {
            self.parent = parent
        }
        
        func imagePickerController(_ picker: UIImagePickerController, didFinishPickingMediaWithInfo info: [UIImagePickerController.InfoKey : Any]) {
            if let editedImage = info[.editedImage] as? UIImage ?? info[.originalImage] as? UIImage {
                let resized = resizeImage(editedImage, maxDimension: 512)
                if let jpeg = resized.jpegData(compressionQuality: 0.85) {
                    // Delete old image if exists
                    if let oldFileName = parent.favorite.customImageFileName {
                        ImageStorageManager.shared.deleteImage(named: oldFileName)
                    }
                    // Save new image and get file name
                    parent.favorite.customImageFileName = ImageStorageManager.shared.saveImage(jpeg, for: parent.favorite.contactIdentifier)
                }
            }
            parent.dismiss()
        }
        
        func imagePickerControllerDidCancel(_ picker: UIImagePickerController) {
            parent.dismiss()
        }
        
        private func resizeImage(_ image: UIImage, maxDimension: CGFloat) -> UIImage {
            let width = image.size.width
            let height = image.size.height
            let scale = min(1, maxDimension / max(width, height))
            let newSize = CGSize(width: width * scale, height: height * scale)
            if scale >= 1 { return image }
            let format = UIGraphicsImageRendererFormat.default()
            format.scale = 1
            let renderer = UIGraphicsImageRenderer(size: newSize, format: format)
            return renderer.image { _ in
                image.draw(in: CGRect(origin: .zero, size: newSize))
            }
        }
    }
}

// MARK: - Canvas View (Drawing & Text)
struct CanvasView: View {
    @Binding var favorite: FavoriteContact
    @Environment(\.dismiss) private var dismiss
    @State private var currentDrawing = Drawing()
    @State private var drawings: [Drawing] = []
    @State private var textItems: [TextItem] = []
    @State private var currentText = ""
    @State private var fontSize: CGFloat = 24
    @FocusState private var isTextFieldFocused: Bool
    @State private var draggedTextId: UUID?
    @State private var isDraggingText = false
    @State private var itemHistory: [CanvasItemType] = []
    @State private var selectedTextId: UUID?
    @State private var scrollOffset: CGFloat = 0
    @State private var selectedColor: Color = .black
    @State private var showColorPicker = false
    @State private var selectedFontName: String = "System"
    
    private var canvasDataKey: String {
        return "CanvasData_\(favorite.contactIdentifier)"
    }
    
    // Preset colors for quick selection
    private let presetColors: [Color] = [
        .black, .red, .blue, .green, .orange, .purple, .pink, .brown,
        .gray, .yellow, .cyan, .mint, .indigo, .teal
    ]
    
    // Font size options
    private let fontSizes: [CGFloat] = [12, 16, 20, 24, 28, 32, 36, 40, 48, 56, 64, 72]
    
    // Font name options - 15 most popular
    private let fontNames: [String] = [
        "System",
        "System Bold",
        "Helvetica Neue",
        "Arial",
        "Avenir",
        "Georgia",
        "Times New Roman",
        "Courier New",
        "Verdana",
        "Futura",
        "Palatino",
        "Gill Sans",
        "Marker Felt",
        "Noteworthy",
        "Zapfino"
    ]
    
    var body: some View {
        NavigationView {
            ScrollView {
                VStack(spacing: 12) {
                    ZStack {
                        // Canvas background
                        Rectangle()
                            .fill(Color.white)
                            .frame(height: UIScreen.main.bounds.height * 0.6)
                            .cornerRadius(8)
                            .overlay(
                                RoundedRectangle(cornerRadius: 8)
                                    .stroke(Color.gray.opacity(0.3), lineWidth: 1)
                            )
                        
                        // Drawing canvas
                        ZStack {
                            Canvas { context, size in
                                for drawing in drawings {
                                    var path = Path()
                                    path.addLines(drawing.points)
                                    context.stroke(
                                        path,
                                        with: .color(drawing.color),
                                        lineWidth: 3
                                    )
                                }
                                
                                var path = Path()
                                path.addLines(currentDrawing.points)
                                context.stroke(
                                    path,
                                    with: .color(currentDrawing.color),
                                    lineWidth: 3
                                )
                            }
                            .frame(height: UIScreen.main.bounds.height * 0.6)
                            .contentShape(Rectangle())
                            .onTapGesture {
                                if selectedTextId != nil {
                                    selectedTextId = nil
                                    fontSize = 24
                                }
                            }
                            .gesture(
                                DragGesture(minimumDistance: 0)
                                    .onChanged { value in
                                        if !isDraggingText && selectedTextId != nil {
                                            selectedTextId = nil
                                        }
                                        if !isDraggingText {
                                            if currentDrawing.points.isEmpty {
                                                // Start new drawing with current color
                                                currentDrawing.color = selectedColor
                                            }
                                            currentDrawing.points.append(value.location)
                                        }
                                    }
                                    .onEnded { _ in
                                        if !isDraggingText && !currentDrawing.points.isEmpty {
                                            drawings.append(currentDrawing)
                                            itemHistory.append(.drawing(index: drawings.count - 1))
                                            currentDrawing = Drawing()
                                        }
                                    }
                            )
                            
                            // Display text items
                            ForEach(textItems.indices, id: \.self) { index in
                                let textItem = textItems[index]
                                let isSelected = selectedTextId == textItem.id
                                
                                Text(textItem.text)
                                    .font(getFontForTextItem(textItem))
                                    .foregroundColor(textItem.color)
                                    .padding(4)
                                    .background(
                                        RoundedRectangle(cornerRadius: 4)
                                            .fill(isSelected ? Color.blue.opacity(0.3) : Color.blue.opacity(0.1))
                                            .overlay(
                                                RoundedRectangle(cornerRadius: 4)
                                                    .stroke(isSelected ? Color.blue : Color.clear, lineWidth: 2)
                                            )
                                    )
                                    .position(textItem.position)
                                    .simultaneousGesture(
                                        TapGesture()
                                            .onEnded { _ in
                                                selectedTextId = textItem.id
                                                fontSize = textItem.fontSize
                                            }
                                    )
                                    .gesture(
                                        DragGesture(minimumDistance: 5)
                                            .onChanged { value in
                                                isDraggingText = true
                                                draggedTextId = textItem.id
                                                textItems[index].position = value.location
                                            }
                                            .onEnded { _ in
                                                isDraggingText = false
                                                draggedTextId = nil
                                            }
                                    )
                            }
                        }
                    }
                    
                    // Color palette (expandable)
                    if showColorPicker {
                        colorPaletteView
                    }
                    
                    // Text input controls
                    VStack(spacing: 12) {
                        TextField("Type text here", text: $currentText)
                            .textFieldStyle(RoundedBorderTextFieldStyle())
                            .focused($isTextFieldFocused)
                        
                        HStack(spacing: 12) {
                            Button(action: {
                                currentText = ""
                                isTextFieldFocused = false
                                selectedTextId = nil
                                fontSize = 24
                                withAnimation(.spring(response: 0.3, dampingFraction: 0.7)) {
                                    scrollOffset = 0
                                }
                            }) {
                                HStack(spacing: 4) {
                                    Image(systemName: "xmark.circle.fill")
                                    Text("Cancel")
                                        .font(.system(size: 14))
                                }
                                .frame(maxWidth: .infinity)
                                .padding(.vertical, 10)
                                .background(currentText.isEmpty ? Color.gray.opacity(0.3) : Color.red.opacity(0.6))
                                .foregroundColor(.white)
                                .cornerRadius(8)
                            }
                            .disabled(currentText.isEmpty)
                            
                            Button(action: {
                                addTextToCanvas()
                            }) {
                                HStack(spacing: 4) {
                                    Image(systemName: "plus.circle.fill")
                                    Text("Add Text")
                                        .font(.system(size: 14))
                                }
                                .frame(maxWidth: .infinity)
                                .padding(.vertical, 10)
                                .background(currentText.isEmpty ? Color.gray.opacity(0.3) : Color.green.opacity(0.6))
                                .foregroundColor(.white)
                                .cornerRadius(8)
                            }
                            .disabled(currentText.isEmpty)
                        }
                        
                        // Font controls
                        HStack(spacing: 12) {
                            // Font size picker
                            VStack(alignment: .leading, spacing: 4) {
                                Text(selectedTextId != nil ? "Edit Font Size:" : "Font Size:")
                                    .font(.caption)
                                    .foregroundColor(.secondary)
                                
                                Picker("Font Size", selection: $fontSize) {
                                    ForEach(fontSizes, id: \.self) { size in
                                        Text("\(Int(size))").tag(size)
                                    }
                                }
                                .pickerStyle(MenuPickerStyle())
                                .frame(maxWidth: .infinity)
                                .padding(.vertical, 6)
                                .background(Color(.systemGray6))
                                .cornerRadius(8)
                                .onChange(of: fontSize) { oldValue, newValue in
                                    if let selectedId = selectedTextId,
                                       let index = textItems.firstIndex(where: { $0.id == selectedId }) {
                                        textItems[index].fontSize = newValue
                                    }
                                }
                            }
                            
                            // Font name picker
                            VStack(alignment: .leading, spacing: 4) {
                                Text("Font Type:")
                                    .font(.caption)
                                    .foregroundColor(.secondary)
                                
                                Picker("Font Type", selection: $selectedFontName) {
                                    ForEach(fontNames, id: \.self) { fontName in
                                        Text(fontName).tag(fontName)
                                    }
                                }
                                .pickerStyle(MenuPickerStyle())
                                .frame(maxWidth: .infinity)
                                .padding(.vertical, 6)
                                .background(Color(.systemGray6))
                                .cornerRadius(8)
                                .onChange(of: selectedFontName) { oldValue, newValue in
                                    if let selectedId = selectedTextId,
                                       let index = textItems.firstIndex(where: { $0.id == selectedId }) {
                                        textItems[index].fontName = newValue
                                    }
                                }
                            }
                        }
                        .padding(.horizontal, 4)
                    }
                    .padding(.vertical, 8)
                    .padding(.horizontal, 12)
                    .background(Color(.systemGray6))
                    .cornerRadius(10)
                    .offset(y: scrollOffset)
                    
                    // Action buttons
                    HStack(spacing: 12) {
                        Button(action: {
                            undoLastItem()
                        }) {
                            HStack(spacing: 4) {
                                Image(systemName: "arrow.uturn.backward")
                                Text("Undo")
                                    .font(.system(size: 14))
                            }
                            .frame(maxWidth: .infinity)
                            .padding(.vertical, 12)
                            .padding(.horizontal, 8)
                            .background(itemHistory.isEmpty ? Color.gray.opacity(0.3) : Color.orange.opacity(0.6))
                            .foregroundColor(.white)
                            .cornerRadius(10)
                        }
                        .disabled(itemHistory.isEmpty)
                        
                        Button(action: {
                            drawings = []
                            currentDrawing = Drawing()
                            textItems = []
                            currentText = ""
                            itemHistory = []
                            selectedTextId = nil
                            fontSize = 24
                            // Also clear saved canvas data
                            UserDefaults.standard.removeObject(forKey: canvasDataKey)
//                             print("🗑️ Canvas cleared and saved data deleted")
                        }) {
                            HStack(spacing: 4) {
                                Image(systemName: "trash")
                                Text("Clear")
                                    .font(.system(size: 14))
                            }
                            .frame(maxWidth: .infinity)
                            .padding(.vertical, 12)
                            .padding(.horizontal, 8)
                            .background(Color.red.opacity(0.6))
                            .foregroundColor(.white)
                            .cornerRadius(10)
                        }
                    }
                    .offset(y: scrollOffset)
                }
                .padding()
            }
            .navigationTitle("Canvas")
            .navigationBarTitleDisplayMode(.inline)
            .toolbar {
                ToolbarItem(placement: .navigationBarLeading) {
                    Button("Cancel") {
                        dismiss()
                    }
                }
                ToolbarItem(placement: .navigationBarTrailing) {
                    HStack(spacing: 12) {
                        HStack(spacing: 4) {
                            Button(action: {
                                showColorPicker.toggle()
                            }) {
                                HStack(spacing: 4) {
                                    Circle()
                                        .fill(selectedColor)
                                        .frame(width: 20, height: 20)
                                        .overlay(
                                            Circle()
                                                .stroke(Color.gray.opacity(0.3), lineWidth: 1)
                                        )
                                    Image(systemName: showColorPicker ? "chevron.up.circle.fill" : "chevron.down.circle.fill")
                                        .font(.system(size: 14))
                                        .foregroundColor(.blue.opacity(0.7))
                                }
                            }
                            .buttonStyle(PlainButtonStyle())
                            
                            Text("Color")
                                .font(.caption)
                                .foregroundColor(.secondary)
                        }
                        
                        Button("Save") {
                            saveCanvas()
                        }
                    }
                }
            }
            .overlay(floatingScrollButtons)
        }
        .onAppear {
            loadCanvasData()
        }
    }
    
    @ViewBuilder
    private var colorPaletteView: some View {
        VStack(spacing: 8) {
            LazyVGrid(columns: [GridItem(.adaptive(minimum: 40))], spacing: 12) {
                ForEach(presetColors, id: \.self) { color in
                    Circle()
                        .fill(color)
                        .frame(width: 40, height: 40)
                        .overlay(
                            Circle()
                                .stroke(selectedColor == color ? Color.blue : Color.gray.opacity(0.3), lineWidth: selectedColor == color ? 3 : 1)
                        )
                        .onTapGesture {
                            selectedColor = color
                            // If text is selected, update its color
                            if let selectedId = selectedTextId,
                               let index = textItems.firstIndex(where: { $0.id == selectedId }) {
                                textItems[index].color = color
                            }
                        }
                }
            }
        }
        .padding()
        .background(Color(.systemGray6))
        .cornerRadius(10)
        .transition(.opacity)
    }
    
    @ViewBuilder
    private var floatingScrollButtons: some View {
        if !currentText.isEmpty {
            HStack {
                Spacer()
                
                VStack(spacing: 16) {
                    Button(action: {
                        withAnimation(.spring(response: 0.3, dampingFraction: 0.7)) {
                            scrollOffset = max(scrollOffset - 100, -200)
                        }
                    }) {
                        Image(systemName: "chevron.up.circle.fill")
                            .font(.system(size: 50))
                            .foregroundColor(.gray.opacity(0.3))
                            .background(Circle().fill(Color.white.opacity(0.5)))
                            .shadow(radius: 2)
                    }
                    
                    Button(action: {
                        withAnimation(.spring(response: 0.3, dampingFraction: 0.7)) {
                            scrollOffset = min(scrollOffset + 100, 200)
                        }
                    }) {
                        Image(systemName: "chevron.down.circle.fill")
                            .font(.system(size: 50))
                            .foregroundColor(.gray.opacity(0.3))
                            .background(Circle().fill(Color.white.opacity(0.5)))
                            .shadow(radius: 2)
                    }
                }
                .padding(.trailing, 16)
            }
        }
    }
    
    private func addTextToCanvas() {
        guard !currentText.isEmpty else { return }
        
        let centerPosition = CGPoint(
            x: UIScreen.main.bounds.width / 2,
            y: (UIScreen.main.bounds.height * 0.6) / 2
        )
        
        let newTextItem = TextItem(
            text: currentText,
            position: centerPosition,
            fontSize: fontSize,
            color: selectedColor,
            fontName: selectedFontName
        )
        
        textItems.append(newTextItem)
        itemHistory.append(.text(id: newTextItem.id))
        currentText = ""
        isTextFieldFocused = false
        selectedTextId = nil
        fontSize = 24
        selectedFontName = "System"
        withAnimation(.spring(response: 0.3, dampingFraction: 0.7)) {
            scrollOffset = 0
        }
    }
    
    private func undoLastItem() {
        guard let lastItem = itemHistory.popLast() else { return }
        
        switch lastItem {
        case .drawing(let index):
            if index < drawings.count {
                drawings.remove(at: index)
                itemHistory = itemHistory.map { item in
                    if case .drawing(let idx) = item, idx > index {
                        return .drawing(index: idx - 1)
                    }
                    return item
                }
            }
        case .text(let id):
            if let textIndex = textItems.firstIndex(where: { $0.id == id }) {
                textItems.remove(at: textIndex)
            }
        }
    }
    
    private func saveCanvas() {
        let renderer = ImageRenderer(content: drawingContent)
        renderer.scale = UIScreen.main.scale
        
        if let uiImage = renderer.uiImage {
            // Resize to 512x512
            let resized = resizeImage(uiImage, maxDimension: 512)
            if let jpeg = resized.jpegData(compressionQuality: 0.85) {
                // Delete old image if exists
                if let oldFileName = favorite.customImageFileName {
                    ImageStorageManager.shared.deleteImage(named: oldFileName)
                }
                // Save new image and get file name
                favorite.customImageFileName = ImageStorageManager.shared.saveImage(jpeg, for: favorite.contactIdentifier)
                
                // Save canvas data for future editing
                saveCanvasData()
//                 print("✅ Canvas saved as image and data saved for contact: \(favorite.contactIdentifier)")
            }
        }
        
        dismiss()
    }
    
    private func saveCanvasData() {
        let canvasData = CanvasData(drawings: drawings, textItems: textItems)
        if let encoded = try? JSONEncoder().encode(canvasData) {
            UserDefaults.standard.set(encoded, forKey: canvasDataKey)
//             print("💾 Canvas data saved (drawings: \(drawings.count), text items: \(textItems.count))")
        }
    }
    
    private func loadCanvasData() {
        if let data = UserDefaults.standard.data(forKey: canvasDataKey),
           let canvasData = try? JSONDecoder().decode(CanvasData.self, from: data) {
            drawings = canvasData.drawings
            textItems = canvasData.textItems
            // Rebuild item history based on loaded data
            itemHistory = []
            for index in 0..<drawings.count {
                itemHistory.append(.drawing(index: index))
            }
            for textItem in textItems {
                itemHistory.append(.text(id: textItem.id))
            }
//             print("📂 Canvas data loaded (drawings: \(drawings.count), text items: \(textItems.count))")
        } else {
            // If no saved data, start with empty canvas
            drawings = []
            textItems = []
            itemHistory = []
//             print("ℹ️ No saved canvas data found - starting with empty canvas")
        }
    }
    
    private func resizeImage(_ image: UIImage, maxDimension: CGFloat) -> UIImage {
        let width = image.size.width
        let height = image.size.height
        let scale = min(1, maxDimension / max(width, height))
        let newSize = CGSize(width: width * scale, height: height * scale)
        if scale >= 1 { return image }
        let format = UIGraphicsImageRendererFormat.default()
        format.scale = 1
        let renderer = UIGraphicsImageRenderer(size: newSize, format: format)
        return renderer.image { _ in
            image.draw(in: CGRect(origin: .zero, size: newSize))
        }
    }
    
    private func getFontForTextItem(_ textItem: TextItem) -> Font {
        let size = textItem.fontSize
        switch textItem.fontName {
        case "System":
            return .system(size: size)
        case "System Bold":
            return .system(size: size, weight: .bold)
        case "Helvetica Neue":
            return .custom("HelveticaNeue", size: size)
        case "Arial":
            return .custom("Arial", size: size)
        case "Avenir":
            return .custom("Avenir", size: size)
        case "Georgia":
            return .custom("Georgia", size: size)
        case "Times New Roman":
            return .custom("Times New Roman", size: size)
        case "Courier New":
            return .custom("Courier New", size: size)
        case "Verdana":
            return .custom("Verdana", size: size)
        case "Futura":
            return .custom("Futura", size: size)
        case "Palatino":
            return .custom("Palatino", size: size)
        case "Gill Sans":
            return .custom("Gill Sans", size: size)
        case "Marker Felt":
            return .custom("Marker Felt", size: size)
        case "Noteworthy":
            return .custom("Noteworthy-Light", size: size)
        case "Zapfino":
            return .custom("Zapfino", size: size)
        default:
            return .system(size: size)
        }
    }
    
    private var drawingContent: some View {
        ZStack {
            Canvas { context, size in
                for drawing in drawings {
                    var path = Path()
                    path.addLines(drawing.points)
                    context.stroke(
                        path,
                        with: .color(drawing.color),
                        lineWidth: 3
                    )
                }
            }
            
            ForEach(textItems) { textItem in
                Text(textItem.text)
                    .font(getFontForTextItem(textItem))
                    .foregroundColor(textItem.color)
                    .position(textItem.position)
            }
        }
        .frame(width: UIScreen.main.bounds.width, height: UIScreen.main.bounds.height * 0.6)
        .background(Color.white)
    }
}

// MARK: - Canvas Supporting Data Models
enum CanvasItemType {
    case drawing(index: Int)
    case text(id: UUID)
}

struct Drawing: Codable {
    var points: [CGPoint] = []
    var color: Color = .black
    
    enum CodingKeys: String, CodingKey {
        case points
        case colorData
    }
    
    init(points: [CGPoint] = [], color: Color = .black) {
        self.points = points
        self.color = color
    }
    
    init(from decoder: Decoder) throws {
        let container = try decoder.container(keyedBy: CodingKeys.self)
        points = try container.decode([CGPoint].self, forKey: .points)
        if let colorData = try? container.decode(Data.self, forKey: .colorData),
           let uiColor = try? NSKeyedUnarchiver.unarchivedObject(ofClass: UIColor.self, from: colorData) {
            color = Color(uiColor)
        } else {
            color = .black
        }
    }
    
    func encode(to encoder: Encoder) throws {
        var container = encoder.container(keyedBy: CodingKeys.self)
        try container.encode(points, forKey: .points)
        let uiColor = UIColor(color)
        if let colorData = try? NSKeyedArchiver.archivedData(withRootObject: uiColor, requiringSecureCoding: false) {
            try container.encode(colorData, forKey: .colorData)
        }
    }
}

struct TextItem: Identifiable, Codable {
    let id: UUID
    var text: String
    var position: CGPoint
    var fontSize: CGFloat
    var color: Color
    var fontName: String
    
    enum CodingKeys: String, CodingKey {
        case id, text, position, fontSize, colorData, fontName
    }
    
    init(text: String, position: CGPoint, fontSize: CGFloat, color: Color = .black, fontName: String = "System") {
        self.id = UUID()
        self.text = text
        self.position = position
        self.fontSize = fontSize
        self.color = color
        self.fontName = fontName
    }
    
    init(from decoder: Decoder) throws {
        let container = try decoder.container(keyedBy: CodingKeys.self)
        id = try container.decode(UUID.self, forKey: .id)
        text = try container.decode(String.self, forKey: .text)
        position = try container.decode(CGPoint.self, forKey: .position)
        fontSize = try container.decode(CGFloat.self, forKey: .fontSize)
        fontName = (try? container.decode(String.self, forKey: .fontName)) ?? "System"
        if let colorData = try? container.decode(Data.self, forKey: .colorData),
           let uiColor = try? NSKeyedUnarchiver.unarchivedObject(ofClass: UIColor.self, from: colorData) {
            color = Color(uiColor)
        } else {
            color = .black
        }
    }
    
    func encode(to encoder: Encoder) throws {
        var container = encoder.container(keyedBy: CodingKeys.self)
        try container.encode(id, forKey: .id)
        try container.encode(text, forKey: .text)
        try container.encode(position, forKey: .position)
        try container.encode(fontSize, forKey: .fontSize)
        try container.encode(fontName, forKey: .fontName)
        let uiColor = UIColor(color)
        if let colorData = try? NSKeyedArchiver.archivedData(withRootObject: uiColor, requiringSecureCoding: false) {
            try container.encode(colorData, forKey: .colorData)
        }
    }
}

struct CanvasData: Codable {
    var drawings: [Drawing]
    var textItems: [TextItem]
}

/// Detailed view for a single contact with swipe navigation
struct ContactDetailView: View {
    @Binding var favorite: FavoriteContact
    @ObservedObject var contactsManager: ContactsManager
    @Environment(\.dismiss) private var dismiss
    @State private var currentIndex: Int = 0
    @State private var showingInfoMenu = false
    @State private var showingHelp = false
    @State private var showingAbout = false
    @State private var showingSuggestions = false
    let onIndexChanged: (Int) -> Void
    
    init(favorite: Binding<FavoriteContact>, contactsManager: ContactsManager, initialIndex: Int = 0, onIndexChanged: @escaping (Int) -> Void = { _ in }) {
        self._favorite = favorite
        self.contactsManager = contactsManager
        self.onIndexChanged = onIndexChanged
        // Use the provided initial index instead of finding it
        self._currentIndex = State(initialValue: initialIndex)
//         print("🔍 ContactDetailView init: Starting at provided index \(initialIndex) of \(contactsManager.favorites.count)")
    }
    
    var body: some View {
        NavigationStack {
            TabView(selection: $currentIndex) {
                ForEach(Array(contactsManager.favorites.enumerated()), id: \.element.id) { index, fav in
                    ContactDetailPage(
                        favorite: Binding(
                            get: { fav },
                            set: { _ in }
                        ),
                        contactsManager: contactsManager,
                        onHomeTapped: {
                            dismiss()
                        }
                    )
                    .tag(index)
                    .onAppear {
//                         print("🔍 ContactDetailPage \(index) appeared for \(fav.displayName)")
                    }
                }
            }
        .tabViewStyle(PageTabViewStyle(indexDisplayMode: .never))
        .onChange(of: currentIndex) { _, newIndex in
            onIndexChanged(newIndex)
        }
        // DEBUG: Large obvious navigation buttons
        .overlay(alignment: .bottom) {
            VStack {
                Spacer()
                
                HStack {
                    // Left navigation button (previous) - DEBUG VERSION
                                    Button(action: {
//                                         print("🔍 LEFT BUTTON TAPPED!")
                                        if currentIndex > 0 {
                                            currentIndex -= 1
                                        } else {
                                            currentIndex = contactsManager.favorites.count - 1
                                        }
                                    }) {
                                        Image(systemName: "chevron.left")
                                            .font(.title2)
                                            .foregroundColor(.gray)
                                            .frame(width: 80, height: 160)
                                            .background(
                                                RoundedRectangle(cornerRadius: 16)
                                                    .stroke(Color.gray.opacity(0.2), lineWidth: 1)
                                            )
                                    }
                    .accessibilityLabel("Previous contact")
                    
                    Spacer()
                    
                    // Right navigation button (next) - DEBUG VERSION
                                    Button(action: {
//                                         print("🔍 RIGHT BUTTON TAPPED!")
                                        if currentIndex < contactsManager.favorites.count - 1 {
                                            currentIndex += 1
                                        } else {
                                            currentIndex = 0
                                        }
                                    }) {
                                        Image(systemName: "chevron.right")
                                            .font(.title2)
                                            .foregroundColor(.gray)
                                            .frame(width: 80, height: 160)
                                            .background(
                                                RoundedRectangle(cornerRadius: 16)
                                                    .stroke(Color.gray.opacity(0.2), lineWidth: 1)
                                            )
                                    }
                    .accessibilityLabel("Next contact")
                }
                .padding(.horizontal, 20)
                .padding(.bottom, 50)
            }
        }
        .navigationBarTitleDisplayMode(.inline)
        .navigationBarBackButtonHidden(true)
        .toolbar {
            ToolbarItem(placement: .navigationBarLeading) {
                Button(action: {
                    dismiss()
                }) {
                    Text("Home")
                        .font(.headline)
                        .foregroundColor(.blue)
                }
            }
            
            ToolbarItem(placement: .principal) {
                Text("\(currentIndex + 1) of \(contactsManager.favorites.count)")
                    .font(.headline)
                    .foregroundColor(.primary)
            }
            
            ToolbarItem(placement: .navigationBarTrailing) {
                Button(action: {
                    showingInfoMenu = true
                }) {
                    Image(systemName: "info.circle")
                        .font(.title2)
                        .foregroundColor(.blue)
                }
            }
        }
        .sheet(isPresented: $showingInfoMenu) {
            InfoMenuView(
                showingHelp: $showingHelp,
                showingAbout: $showingAbout,
                showingSuggestions: $showingSuggestions
            )
        }
        .sheet(isPresented: $showingHelp) {
            HelpView()
        }
        .sheet(isPresented: $showingAbout) {
            AboutView()
        }
        .sheet(isPresented: $showingSuggestions) {
            SuggestionView()
        }
        }
    }
}

/// Individual contact detail page
struct ContactDetailPage: View {
    @Binding var favorite: FavoriteContact
    @ObservedObject var contactsManager: ContactsManager
    let onHomeTapped: () -> Void
    
    init(favorite: Binding<FavoriteContact>, contactsManager: ContactsManager, onHomeTapped: @escaping () -> Void) {
        self._favorite = favorite
        self.contactsManager = contactsManager
        self.onHomeTapped = onHomeTapped
   //     print("🔍 ContactDetailPage init for: \(favorite.wrappedValue.displayName)")
    }
    
    var body: some View {
        GeometryReader { geometry in
            VStack(spacing: 20) {
                // Contact Photo - Much larger, almost full screen, tappable for dialing
                            Button(action: {
//                                 print("🔍 PICTURE TAPPED - Initiating dial!")
                                initiateCommunication()
                            }) {
                                ContactPhotoViewRectangular(contactIdentifier: favorite.contactIdentifier, contactGivenName: favorite.contactGivenName, contactFamilyName: favorite.contactFamilyName, customImageFileName: $favorite.customImageFileName, width: geometry.size.width, height: geometry.size.height * 0.6)
                                    .clipShape(RoundedRectangle(cornerRadius: 12))
                            }
                            .buttonStyle(PlainButtonStyle()) // Remove default button styling
                            .padding(.top, 10)
                
                // Contact Name - Moved down more
                Text(favorite.displayName)
                    .font(.largeTitle)
                    .fontWeight(.bold)
                    .multilineTextAlignment(.center)
                    .padding(.horizontal)
                    .padding(.top, 20)
                
                // Phone Number - Simple display without navigation buttons
                Text(favorite.phoneNumber)
                    .font(.title2)
                    .foregroundColor(.secondary)
                    .multilineTextAlignment(.center)
                    .padding(.horizontal)
                    .padding(.top, 10)
                
                // Email Address - Show if available
                if let email = favorite.emailAddress, !email.isEmpty {
                    HStack(spacing: 8) {
                        Image(systemName: "envelope.fill")
                            .font(.caption)
                            .foregroundColor(.green)
                        Text(email)
                            .font(.title3)
                            .foregroundColor(.secondary)
                    }
                    .multilineTextAlignment(.center)
                    .padding(.horizontal)
                }
                
                // Settings Button - Below phone number showing dial method
                Button(action: {
//                     print("🔍 CALL METHOD TAPPED - Initiating dial!")
                    initiateCommunication()
                }) {
                    HStack(spacing: 8) {
                        VStack(spacing: 2) {
                            Image(systemName: favorite.communicationMethod.iconName)
                                .font(.title3)
                                .foregroundColor(.blue)
                            Text(favorite.communicationMethod.displayName)
                                .font(.caption2)
                                .foregroundColor(.secondary)
                        }
                        
                        Image(systemName: "arrow.right")
                            .font(.caption)
                            .foregroundColor(.secondary)
                        
                        VStack(spacing: 2) {
                            Image(systemName: favorite.communicationApp.iconName)
                                .font(.title3)
                                .foregroundColor(.green.opacity(0.7))
                            Text(favorite.communicationApp.displayName)
                                .font(.caption2)
                                .foregroundColor(.secondary)
                        }
                    }
                    .padding(.horizontal, 12)
                    .padding(.vertical, 8)
                    .background(Color(.systemGray6))
                    .cornerRadius(8)
                }
                .padding(.horizontal)
                
                
                Spacer()
                
            }
        }
    }
    
    /// Initiates communication with the current favorite's settings
    private func initiateCommunication() {
        // For FaceTime, use email address if available, otherwise clean the phone number
        let phoneNumber: String
        var isEmail = false
        
        if let email = favorite.emailAddress, !email.isEmpty, (favorite.communicationApp == .facetime || favorite.communicationApp == .phoneMessage) {
            // Use email address as-is for FaceTime
            phoneNumber = email
            isEmail = true
        } else {
            // Clean the phone number - keep only digits and +, then remove +
            let cleanPhoneNumber = favorite.phoneNumber.filter { $0.isNumber || $0 == "+" }
            phoneNumber = cleanPhoneNumber.replacingOccurrences(of: "+", with: "")
            isEmail = false
        }
        
        // Validate: Email addresses cannot be used with certain apps
        if isEmail && (favorite.communicationApp == .phoneMessage || favorite.communicationApp == .whatsapp || favorite.communicationApp == .telegram || favorite.communicationApp == .signal || favorite.communicationApp == .viber) {
            // Show alert to user
            DispatchQueue.main.async {
                if let windowScene = UIApplication.shared.connectedScenes.first as? UIWindowScene,
                   let viewController = windowScene.windows.first?.rootViewController {
                    let alert = UIAlertController(
                        title: "Cannot Make Call",
                        message: "Email addresses cannot be used with \(favorite.communicationApp.displayName). Please use FaceTime for email-based calls, or add a phone number for this contact.",
                        preferredStyle: .alert
                    )
                    alert.addAction(UIAlertAction(title: "OK", style: .default))
                    viewController.present(alert, animated: true)
                }
            }
//             print("⚠️ Cannot use email address with \(favorite.communicationApp.displayName)")
            return // Exit without processing
        }
        
        var urlString: String
        
        switch (favorite.communicationMethod, favorite.communicationApp) {
        case (.voiceCall, .phoneMessage):
            urlString = "tel:\(favorite.phoneNumber)"
        case (.videoCall, .phoneMessage):
            urlString = "facetime:\(phoneNumber)"
        case (.textMessage, .phoneMessage):
            urlString = "sms:\(phoneNumber)"
        case (.voiceCall, .whatsapp):
            urlString = "whatsapp://calluser/?phone=\(phoneNumber)"
        case (.videoCall, .whatsapp):
            urlString = "whatsapp://calluser/?phone=\(phoneNumber)"
        case (.textMessage, .whatsapp):
            urlString = "whatsapp://send?phone=\(phoneNumber)"
        case (.voiceCall, .telegram):
            urlString = "tg://resolve?domain=\(phoneNumber)"
        case (.videoCall, .telegram):
            urlString = "tg://resolve?domain=\(phoneNumber)"
        case (.textMessage, .telegram):
            urlString = "tg://resolve?domain=\(phoneNumber)"
        case (.voiceCall, .facetime):
            urlString = "facetime-audio:\(phoneNumber)"
        case (.videoCall, .facetime):
            urlString = "facetime:\(phoneNumber)"
        case (.textMessage, .facetime):
            urlString = "sms:\(phoneNumber)"
        case (.voiceCall, .signal):
            urlString = "sgnl://send?phone=\(phoneNumber)"
        case (.videoCall, .signal):
            urlString = "sgnl://send?phone=\(phoneNumber)"
        case (.textMessage, .signal):
            urlString = "sgnl://send?phone=\(phoneNumber)"
        case (.voiceCall, .viber):
            urlString = "viber://chat?number=\(phoneNumber)"
        case (.videoCall, .viber):
            urlString = "viber://chat?number=\(phoneNumber)"
        case (.textMessage, .viber):
            urlString = "viber://chat?number=\(phoneNumber)"
        }
        
        if let url = URL(string: urlString) {
//             print("🔍 ContactDetailPage Communication Debug: 🔍 Method: \(favorite.communicationMethod.rawValue) 🔍 App: \(favorite.communicationApp.rawValue) 🔍 Original Phone: \(favorite.phoneNumber) 🔍 Cleaned Phone: \(phoneNumber) 🔍 Final URL: \(urlString) 🔍 About to open URL: \(urlString)")
            DispatchQueue.main.async {
                let options: [UIApplication.OpenExternalURLOptionsKey: Any] = [
                    .universalLinksOnly: false  // Allow custom URL schemes
                ]
                UIApplication.shared.open(url, options: options) { success in
//                     print("🔍 ContactDetailPage URL opened successfully: \(success)")
                    if !success {
//                         print("🔍 ContactDetailPage Failed to open URL: \(urlString)")
                    }
                }
            }
        }
    }
    
    /// Initiates communication with a specific method
    private func initiateCommunicationWithMethod(_ method: CommunicationMethod) {
        let cleanPhoneNumber = favorite.phoneNumber.filter { $0.isNumber || $0 == "+" }
        let phoneNumber = cleanPhoneNumber.replacingOccurrences(of: "+", with: "")
        
        var urlString: String
        
        switch method {
        case .voiceCall:
            urlString = "tel:\(favorite.phoneNumber)"
        case .videoCall:
            urlString = "facetime:\(phoneNumber)"
        case .textMessage:
            urlString = "sms:\(phoneNumber)"
        }
        
        if let url = URL(string: urlString) {
            DispatchQueue.main.async {
                let options: [UIApplication.OpenExternalURLOptionsKey: Any] = [
                    .universalLinksOnly: false
                ]
                UIApplication.shared.open(url, options: options) { success in
//                     print("🔍 Method communication URL opened successfully: \(success)")
                }
            }
        }
    }
}

/// Help view with useful tips for the app
struct HelpView: View {
    @Environment(\.dismiss) private var dismiss
    
    var body: some View {
        NavigationStack {
            ScrollView {
                VStack(alignment: .leading, spacing: 20) {
                    Text("My Dial Help")
                        .font(.largeTitle)
                        .fontWeight(.bold)
                        .multilineTextAlignment(.center)
                        .frame(maxWidth: .infinity, alignment: .center)
                        .padding(.bottom)
                    
                    VStack(alignment: .leading, spacing: 16) {
                        HelpSection(
                            title: "Getting Started",
                            content: "• Add contacts to favorites from your phone's contact list\n• Tap 'Add & Edit' to manage your favorites\n• Use the 'My Dial' button to enter the quick dial mode"
                        )
                        
                        HelpSection(
                            title: "My Dial Mode",
                            content: "• Swipe left/right to navigate between contacts\n• Tap the contact photo to make a call\n• Tap the call button for voice calls\n• Use the Home button to return to favorites"
                        )
                        
                        HelpSection(
                            title: "Customizing Contacts",
                            content: "• Tap the gear icon in edit mode to configure each contact\n• Choose your preferred communication method (Voice/Video/Text)\n• Select which app to use (Phone iOS, WhatsApp, FaceTime, etc.)\n• Add custom photos for contacts\n• The same contact can be added multiple times to My Dial\n• To add the same contact with the same number multiple times, add it once, save, then add it again\n• Multiple phone numbers and email addresses for the same contact can be added at once\n• Each entry on My Dial can have a different picture, even for the same contact\n• Different pictures can represent different ways you plan to communicate with the same person"
                        )
                        
                        HelpSection(
                            title: "Custom Contact Photos (Gallery, Camera, Canvas)",
                            content: "• Gallery: Choose an existing photo from your photo library\n• Camera: Take a new photo with your device camera\n• Canvas: Draw or add text to create a custom contact image\n\nCanvas Features:\n• Draw freehand with your finger\n• Choose from 14 colors for drawing and text\n• Add text items anywhere on the canvas\n• Select font size: 12, 16, 20, 24, 28, 32, 36, 40, 48, 56, 64, or 72 points\n• Choose from 15 different fonts\n• Tap text to select it (blue border indicates selection)\n• Drag text items to reposition them\n• Edit selected text font size and color\n• Use Undo to remove the last drawing stroke or text item\n• Use Clear to remove all canvas content\n• Scroll arrows appear when typing to adjust view"
                        )
                        
                        VStack(alignment: .leading, spacing: 8) {
                            Text("Available Fonts:")
                                .font(.headline)
                                .padding(.top, 8)
                            
                            VStack(alignment: .leading, spacing: 4) {
                                Text("System").font(.system(size: 14))
                                Text("System Bold").font(.system(size: 14, weight: .bold))
                                Text("Helvetica Neue").font(.custom("HelveticaNeue", size: 14))
                                Text("Arial").font(.custom("Arial", size: 14))
                                Text("Avenir").font(.custom("Avenir", size: 14))
                                Text("Georgia").font(.custom("Georgia", size: 14))
                                Text("Times New Roman").font(.custom("Times New Roman", size: 14))
                                Text("Courier New").font(.custom("Courier New", size: 14))
                                Text("Verdana").font(.custom("Verdana", size: 14))
                                Text("Futura").font(.custom("Futura", size: 14))
                                Text("Palatino").font(.custom("Palatino", size: 14))
                                Text("Gill Sans").font(.custom("Gill Sans", size: 14))
                                Text("Marker Felt").font(.custom("Marker Felt", size: 14))
                                Text("Noteworthy").font(.custom("Noteworthy-Light", size: 14))
                                Text("Zapfino").font(.custom("Zapfino", size: 14))
                            }
                            .padding(.leading, 16)
                        }
                        .frame(maxWidth: .infinity, alignment: .leading)
                        .padding(.horizontal)
                        .padding(.bottom, 8)
                        
                        HelpSection(
                            title: "Navigation Tips",
                            content: "• Swipe gestures work on the entire screen\n• Large invisible tap areas on left/right for easy navigation\n• Double-tap gestures are not required\n• The app remembers your last viewed contact"
                        )
                        
                        HelpSection(
                            title: "Calling with Phone iOS (Built-in iPhone Apps)",
                            content: "• Message, voice, and video calls are supported\n• Video calls are made via FaceTime if available on the contact's device"
                        )
                        
                        HelpSection(
                            title: "Calling with FaceTime",
                            content: "• Message, voice, and video calls are supported\n• Messages use the native 'Messages' app\n• FaceTime voice and video calls can be made using either a phone number or email address\n• When adding a contact, you can select an email address for FaceTime calls if the contact has FaceTime enabled on their email"
                        )
                        
                        HelpSection(
                            title: "Calling with WhatsApp",
                            content: "• When making a WhatsApp video call, a WhatsApp voice call will be initiated\n• Once connected, tap the camera icon within WhatsApp to switch to video mode"
                        )
                        
                        HelpSection(
                            title: "Other Supported Apps",
                            content: "• Telegram, Signal, and Viber are supported\n• All call methods to these apps open the app in message mode"
                        )
                        
                        HelpSection(
                            title: "Always in Focus",
                            content: "• When using this app for elders or differently-abled people, there are two ways to ensure the app is always available and in focus"
                        )
                        
                        HelpSection(
                            title: "Option 1: Enable Notification Reminders",
                            content: "• Enable the 'Always Bring to Focus' setting in the info menu (tap the 'i' icon)\n• When the app is out of focus or closed, you will receive a notification reminder prompting 'Return to My Dial'\n• Tap the notification to return to the app"
                        )
                        
                        HelpSection(
                            title: "Option 2: Use NFC Tag (requires NFC tag purchase)",
                            content: "• Step 1: Create a shortcut in the 'Shortcuts' app\n• Tap '+ New Shortcut'\n• Choose 'Open App'\n• Select 'My Dial' app\n\n• Step 2: Create an NFC automation\n• In the 'Shortcuts' app, choose 'Automation'\n• Tap 'New Automation' → 'NFC'\n• Enable 'Run Immediately'\n• Tap 'Scan', then place the NFC tag near the top of your phone\n• When you get a success message, name the tag (e.g., 'Easy Dial')\n• Tap 'Next'\n• Select the 'Open App' shortcut created in Step 1\n\n• Once set up, whenever the user touches the NFC tag with the top of their phone, the My Dial app will open to the last page/contact they were viewing"
                        )
                    }
                    .padding()
                }
            }
            .navigationTitle("Help")
            .navigationBarTitleDisplayMode(.inline)
            .toolbar {
                ToolbarItem(placement: .navigationBarTrailing) {
                    Button("Done") {
                        dismiss()
                    }
                }
            }
        }
    }
}

/// Help section component
struct HelpSection: View {
    let title: String
    let content: String
    
    var body: some View {
        VStack(alignment: .leading, spacing: 8) {
            Text(title)
                .font(.headline)
                .foregroundColor(.blue)
            
            Text(content)
                .font(.body)
                .foregroundColor(.primary)
                .fixedSize(horizontal: false, vertical: true)
        }
        .padding()
        .background(Color.gray.opacity(0.1))
        .cornerRadius(8)
    }
}

/// About view with app information
struct AboutView: View {
    @Environment(\.dismiss) private var dismiss
    
    var body: some View {
        NavigationStack {
            VStack(spacing: 30) {
                Spacer()
                
                Image(systemName: "phone.circle.fill")
                    .font(.system(size: 80))
                    .foregroundColor(.blue)
                
                VStack(spacing: 10) {
                    Text("My Dial")
                        .font(.largeTitle)
                        .fontWeight(.bold)
                    
                    Text("Quick Access to Your Favorite Contacts")
                        .font(.headline)
                        .foregroundColor(.secondary)
                        .multilineTextAlignment(.center)
                }
                
                VStack(spacing: 15) {
                    let appVersion = Bundle.main.infoDictionary?["CFBundleShortVersionString"] as? String ?? "1.0"
                    let buildNumber = Bundle.main.infoDictionary?["CFBundleVersion"] as? String ?? "1"
                    Text("Version \(appVersion) (Build \(buildNumber))")
                        .font(.title3)
                        .fontWeight(.medium)
                    
                    Text("Made with ❤️ for easy communication")
                        .font(.body)
                        .foregroundColor(.secondary)
                }
                
                Spacer()
                
                VStack(spacing: 10) {
                    Text("Features:")
                        .font(.headline)
                        .foregroundColor(.blue)
                    
                    VStack(alignment: .leading, spacing: 5) {
                        Text("• Quick dial interface")
                        Text("• Swipe navigation")
                        Text("• Multiple communication apps")
                        Text("• Custom contact photos")
                        Text("• Favorite management")
                    }
                    .font(.body)
                    .foregroundColor(.primary)
                }
                .padding()
                .background(Color.gray.opacity(0.1))
                .cornerRadius(8)
                
                Spacer()
            }
            .padding()
            .navigationTitle("About")
            .navigationBarTitleDisplayMode(.inline)
            .toolbar {
                ToolbarItem(placement: .navigationBarTrailing) {
                    Button("Done") {
                        dismiss()
                    }
                }
            }
        }
    }
}


/// Suggestion view for user feedback
struct SuggestionView: View {
    @Environment(\.dismiss) private var dismiss
    
    var body: some View {
        NavigationStack {
            VStack(spacing: 30) {
                VStack(spacing: 16) {
                    Image(systemName: "envelope.fill")
                        .font(.system(size: 60))
                        .foregroundColor(.blue)
                    
                    Text("We'd love to hear your comments!")
                        .font(.title2)
                        .fontWeight(.medium)
                        .multilineTextAlignment(.center)
                    
                    Text("Message us with a personal review and any other suggestions you have.")
                        .font(.body)
                        .multilineTextAlignment(.center)
                        .foregroundColor(.secondary)
                        .padding(.horizontal)
                }
                
                VStack(spacing: 16) {
                    Text("Send us an email with your comments:")
                        .font(.headline)
                        .multilineTextAlignment(.center)
                    
                    Button(action: openEmailApp) {
                        HStack {
                            Image(systemName: "envelope.circle.fill")
                                .font(.title2)
                            VStack(alignment: .leading, spacing: 2) {
                                Text("apps@tvrgod.com")
                                    .font(.headline)
                                    .foregroundColor(.primary)
                                Text("Tap to open email app")
                                    .font(.caption)
                                    .foregroundColor(.secondary)
                            }
                            Spacer()
                            Image(systemName: "arrow.up.right")
                                .foregroundColor(.blue)
                        }
                        .padding()
                        .background(Color(.systemGray6))
                        .cornerRadius(12)
                        .overlay(
                            RoundedRectangle(cornerRadius: 12)
                                .stroke(Color.blue.opacity(0.3), lineWidth: 1)
                        )
                    }
                    .buttonStyle(PlainButtonStyle())
                    .padding(.horizontal)
                }
                
                Spacer()
                
                Text("Device information will be automatically included in your email.")
                    .font(.caption)
                    .foregroundColor(.secondary)
                    .multilineTextAlignment(.center)
                    .padding(.horizontal)
            }
            .padding(.top)
            .navigationTitle("Comment")
            .navigationBarTitleDisplayMode(.inline)
            .toolbar {
                ToolbarItem(placement: .navigationBarLeading) {
                    Button("Done") {
                        dismiss()
                    }
                }
            }
        }
    }
    
    private func openEmailApp() {
        let appVersion = Bundle.main.infoDictionary?["CFBundleShortVersionString"] as? String ?? "1.0"
        let buildNumber = Bundle.main.infoDictionary?["CFBundleVersion"] as? String ?? "1"
        let deviceModel = UIDevice.current.model
        let systemVersion = UIDevice.current.systemVersion
        let deviceName = UIDevice.current.name
        
        let subject = "My Dial App Comment & Review"
        let body = """
        Please share your personal review and any comments here:
        
        
        
        ---
        Device Information:
        • App Version: \(appVersion) (Build \(buildNumber))
        • Device: \(deviceName) (\(deviceModel))
        • iOS Version: \(systemVersion)
        
        Sent from My Dial iOS App
        """
        
        let encodedSubject = subject.addingPercentEncoding(withAllowedCharacters: .urlQueryAllowed) ?? ""
        let encodedBody = body.addingPercentEncoding(withAllowedCharacters: .urlQueryAllowed) ?? ""
        
        if let url = URL(string: "mailto:apps@tvrgod.com?subject=\(encodedSubject)&body=\(encodedBody)") {
            UIApplication.shared.open(url)
        }
    }
}

/// Reusable menu row component that makes the entire row tappable
struct MenuRow: View {
    let icon: String
    let iconColor: Color
    let title: String
    let action: () -> Void
    
    var body: some View {
        Button(action: action) {
            HStack {
                Image(systemName: icon)
                    .foregroundColor(iconColor)
                    .frame(width: 24, height: 24)
                
                Text(title)
                    .foregroundColor(.primary)
                
                Spacer()
                
                Image(systemName: "chevron.right")
                    .foregroundColor(.gray)
                    .font(.caption)
            }
            .padding(.vertical, 4)
            .contentShape(Rectangle()) // Makes entire area tappable
        }
        .buttonStyle(PlainButtonStyle())
    }
}

/// Info menu view that replaces ActionSheet
struct InfoMenuView: View {
    @Binding var showingHelp: Bool
    @Binding var showingAbout: Bool
    @Binding var showingSuggestions: Bool
    @State private var showingDonationPopup = false
    @AppStorage("alwaysBringToFocus") private var alwaysBringToFocus = false
    @AppStorage("enableVoiceName") private var enableVoiceName = false
    @Environment(\.dismiss) private var dismiss
    
    var body: some View {
        NavigationView {
            List {
                MenuRow(
                    icon: "questionmark.circle",
                    iconColor: .blue,
                    title: "Help"
                ) {
                    dismiss()
                    showingHelp = true
                }
                
                MenuRow(
                    icon: "heart.fill",
                    iconColor: .red,
                    title: "Donate"
                ) {
                    showingDonationPopup = true
                }
                
                MenuRow(
                    icon: "person.circle",
                    iconColor: .blue,
                    title: "About"
                ) {
                    dismiss()
                    showingAbout = true
                }
                
                MenuRow(
                    icon: "lightbulb",
                    iconColor: .yellow,
                    title: "Comment"
                ) {
                    dismiss()
                    showingSuggestions = true
                }
                
                // Settings Section
                Section(header: Text("Settings")) {
                    Toggle(isOn: $alwaysBringToFocus) {
                        HStack(spacing: 12) {
                            Image(systemName: "arrow.up.forward.app")
                                .foregroundColor(.green)
                                .font(.system(size: 20))
                            VStack(alignment: .leading, spacing: 4) {
                                Text("Always Bring to Focus")
                                    .font(.body)
                                Text("Return to My Dial after calls")
                                    .font(.caption)
                                    .foregroundColor(.secondary)
                            }
                        }
                    }
                    .toggleStyle(SwitchToggleStyle(tint: .green))
                    
                    Toggle(isOn: $enableVoiceName) {
                        HStack(spacing: 12) {
                            Image(systemName: "mic.fill")
                                .foregroundColor(.orange)
                                .font(.system(size: 20))
                            VStack(alignment: .leading, spacing: 4) {
                                Text("Enable Voice Name")
                                    .font(.body)
                                Text("Play voice name of contact on swiping")
                                    .font(.caption)
                                    .foregroundColor(.secondary)
                            }
                        }
                    }
                    .toggleStyle(SwitchToggleStyle(tint: .orange))
                }
            }
            .navigationTitle("My Dial")
            .navigationBarTitleDisplayMode(.inline)
            .toolbar {
                ToolbarItem(placement: .navigationBarTrailing) {
                    Button("Done") {
                        dismiss()
                    }
                }
            }
        }
        .sheet(isPresented: $showingDonationPopup) {
            DonationPopupView()
        }
    }
}

/// Donation popup view with amount selection
struct DonationPopupView: View {
    @Environment(\.dismiss) private var dismiss
    @StateObject private var purchaseManager = InAppPurchaseManager.shared
    @State private var selectedAmount: Double = 4.99
    @State private var showingPurchaseAlert = false
    @State private var purchaseSuccessMessage = ""
    @State private var hasInitiatedPurchase = false
    
    // Available donation amounts in USD
    private let donationAmounts: [Double] = [4.99]
    
    var body: some View {
        NavigationView {
            VStack(spacing: 30) {
                // Header
                VStack(spacing: 10) {
                    Image(systemName: "heart.fill")
                        .font(.system(size: 50))
                        .foregroundColor(.red)
                    
                    Text("Support My Dial")
                        .font(.title)
                        .fontWeight(.bold)
                    
                    Text("Thank You for your donation")
                        .font(.body)
                        .foregroundColor(.secondary)
                        .multilineTextAlignment(.center)
                        .padding(.horizontal)
                }
                
                // Amount display (fixed at $4.99)
                VStack(alignment: .leading, spacing: 15) {
                    Text("Donation Amount")
                        .font(.headline)
                        .foregroundColor(.primary)
                    
                    HStack {
                        Text(formatAmount(selectedAmount))
                            .foregroundColor(.primary)
                            .font(.title2)
                            .fontWeight(.semibold)
                        Spacer()
                        Image(systemName: "heart.fill")
                            .foregroundColor(.red)
                            .font(.title3)
                    }
                    .padding()
                    .background(Color.red.opacity(0.1))
                    .cornerRadius(10)
                    .overlay(
                        RoundedRectangle(cornerRadius: 10)
                            .stroke(Color.red.opacity(0.3), lineWidth: 1)
                    )
                }
                .padding(.horizontal)
                
                Spacer()
                
                // Action buttons
                VStack(spacing: 15) {
                    // Donate button
                    Button(action: {
                        hasInitiatedPurchase = true
                        Task {
                            await purchaseManager.purchaseDonation(amount: selectedAmount)
                        }
                    }) {
                        HStack {
                            if purchaseManager.isPurchasing {
                                ProgressView()
                                    .progressViewStyle(CircularProgressViewStyle(tint: .white))
                                    .scaleEffect(0.8)
                            } else {
                                Image(systemName: "heart.fill")
                            }
                            Text(purchaseManager.isPurchasing ? "Processing..." : "Donate \(formatAmount(selectedAmount))")
                        }
                        .frame(maxWidth: .infinity)
                        .padding()
                        .background(purchaseManager.isPurchasing ? Color.red.opacity(0.7) : Color.red)
                        .foregroundColor(.white)
                        .cornerRadius(10)
                        .font(.headline)
                    }
                    .disabled(purchaseManager.isPurchasing)
                    
                    // Cancel button
                    Button(action: {
                        dismiss()
                    }) {
                        Text("Cancel")
                            .frame(maxWidth: .infinity)
                            .padding()
                            .background(Color.gray.opacity(0.2))
                            .foregroundColor(.primary)
                            .cornerRadius(10)
                            .font(.headline)
                    }
                }
                .padding(.horizontal)
                .padding(.bottom)
            }
            .navigationTitle("Donation")
            .navigationBarTitleDisplayMode(.inline)
            .toolbar {
                ToolbarItem(placement: .navigationBarTrailing) {
                    Button("Done") {
                        dismiss()
                    }
                }
            }
        }
        .alert("Purchase Error", isPresented: .constant(purchaseManager.purchaseError != nil)) {
            Button("OK") {
                purchaseManager.purchaseError = nil
                hasInitiatedPurchase = false // Reset the flag on error
            }
        } message: {
            Text(purchaseManager.purchaseError ?? "")
        }
        .alert("Thank You!", isPresented: $showingPurchaseAlert) {
            Button("OK") {
                dismiss()
            }
        } message: {
            Text(purchaseSuccessMessage)
        }
        .onReceive(purchaseManager.$purchaseSucceeded) { succeeded in
            // Only show success if the purchase actually succeeded
            if succeeded && hasInitiatedPurchase {
                // Purchase completed successfully
                purchaseSuccessMessage = "Thank you for your generous donation of \(formatAmount(selectedAmount))! Your support helps us improve My Dial."
                showingPurchaseAlert = true
                hasInitiatedPurchase = false // Reset the flag
                // Reset the success flag for next time
                purchaseManager.purchaseSucceeded = false
            }
        }
        .onReceive(purchaseManager.$isPurchasing) { isPurchasing in
            // Reset the initiated flag if user cancels (isPurchasing becomes false without success)
            if !isPurchasing && !purchaseManager.purchaseSucceeded && purchaseManager.purchaseError == nil && hasInitiatedPurchase {
                // User likely cancelled
                hasInitiatedPurchase = false
            }
        }
    }
    
    private func formatAmount(_ amount: Double) -> String {
        if amount == 20.00 {
            return "$20.00"
        } else {
            return String(format: "$%.2f", amount)
        }
    }
}

/// Direct contact detail view that works with favorites array instead of single favorite binding
struct ContactDetailViewDirect: View {
    let favorites: [FavoriteContact]
    @ObservedObject var contactsManager: ContactsManager
    @State private var currentIndex: Int = 0
    @State private var showingInfoMenu = false
    @State private var showingHelp = false
    @State private var showingAbout = false
    @State private var showingSuggestions = false
    @AppStorage("enableVoiceName") private var enableVoiceName = false
    @State private var voicePlayer: AVAudioPlayer?
    let onIndexChanged: (Int) -> Void
    let onReturnToFavorites: () -> Void
    
    init(favorites: [FavoriteContact], contactsManager: ContactsManager, initialIndex: Int = 0, onIndexChanged: @escaping (Int) -> Void = { _ in }, onReturnToFavorites: @escaping () -> Void) {
        self.favorites = favorites
        self.contactsManager = contactsManager
        self.onIndexChanged = onIndexChanged
        self.onReturnToFavorites = onReturnToFavorites
        self._currentIndex = State(initialValue: initialIndex)
//         print("🔍 ContactDetailViewDirect init: Starting at provided index \(initialIndex) of \(favorites.count)")
    }
    
    var body: some View {
        ZStack {
            VStack(spacing: 0) {
                // Navigation bar with Home button
                HStack {
                    Button(action: onReturnToFavorites) {
                        HStack {
                            Image(systemName: "house.fill")
                            Text("Home")
                        }
                        .padding(.horizontal, 12)
                        .padding(.vertical, 8)
                        .background(Color.blue.opacity(0.1))
                        .foregroundColor(.blue)
                        .cornerRadius(8)
                    }
                    
                    Spacer()
                    
                    Button(action: { 
//                         print("🔍 INFO BUTTON TAPPED!")
//                         print("🔍 Before: showingInfoMenu = \(showingInfoMenu)")
                        showingInfoMenu = true 
//                         print("🔍 After: showingInfoMenu = \(showingInfoMenu)")
                    }) {
                        Image(systemName: "info.circle")
                            .font(.title2)
                            .foregroundColor(.blue)
                    }
                }
                .padding(.horizontal)
                .padding(.top, 8)
                .zIndex(1) // Ensure navigation bar is on top
                
                // TabView for swiping between contacts (same as original ContactDetailView)
                TabView(selection: $currentIndex) {
                    ForEach(Array(favorites.enumerated()), id: \.element.id) { index, fav in
                        ContactDetailPage(
                            favorite: Binding(
                                get: { fav },
                                set: { _ in }
                            ),
                            contactsManager: contactsManager,
                            onHomeTapped: onReturnToFavorites
                        )
                        .tag(index)
                        .onAppear {
//                             print("🔍 ContactDetailPage \(index) appeared for \(fav.displayName)")
                        }
                    }
                }
                .tabViewStyle(PageTabViewStyle(indexDisplayMode: .never))
                .onChange(of: currentIndex) { _, newIndex in
                    onIndexChanged(newIndex)
                    playVoiceName(for: newIndex)
                }
            }
            
            // DEBUG: Large obvious navigation buttons - positioned at bottom only
            VStack {
                Spacer()
                
                HStack {
                    // Left navigation button (previous) - DEBUG VERSION
                    Button(action: {
                        withAnimation(.easeInOut(duration: 0.3)) {
                            if currentIndex > 0 {
                                currentIndex -= 1
                            } else {
                                currentIndex = favorites.count - 1
                            }
                        }
                    }) {
                        Image(systemName: "chevron.left")
                            .font(.title2)
                            .foregroundColor(.gray)
                            .frame(width: 80, height: 160)
                            .background(
                                RoundedRectangle(cornerRadius: 16)
                                    .stroke(Color.gray.opacity(0.2), lineWidth: 1)
                            )
                    }
                    .accessibilityLabel("Previous contact")
                    
                    Spacer()
                    
                    // Right navigation button (next) - DEBUG VERSION
                    Button(action: {
                        withAnimation(.easeInOut(duration: 0.3)) {
                            if currentIndex < favorites.count - 1 {
                                currentIndex += 1
                            } else {
                                currentIndex = 0
                            }
                        }
                    }) {
                        Image(systemName: "chevron.right")
                            .font(.title2)
                            .foregroundColor(.gray)
                            .frame(width: 80, height: 160)
                            .background(
                                RoundedRectangle(cornerRadius: 16)
                                    .stroke(Color.gray.opacity(0.2), lineWidth: 1)
                            )
                    }
                    .accessibilityLabel("Next contact")
                }
                .frame(height: 200)
            }
        }
        .navigationBarHidden(true)
        .sheet(isPresented: $showingInfoMenu) {
            InfoMenuView(
                showingHelp: $showingHelp,
                showingAbout: $showingAbout,
                showingSuggestions: $showingSuggestions
            )
        }
        .sheet(isPresented: $showingHelp) {
            HelpView()
        }
        .sheet(isPresented: $showingAbout) {
            AboutView()
        }
        .sheet(isPresented: $showingSuggestions) {
            SuggestionView()
        }
    }
    
    // MARK: - Voice Name Playback
    private func playVoiceName(for index: Int) {
        // Check if voice names are enabled
        guard enableVoiceName else {
//             print("🔇 Voice name disabled, skipping playback")
            return
        }
        
        // Ensure index is valid
        guard index >= 0 && index < favorites.count else {
//             print("❌ Invalid index for voice playback: \(index)")
            return
        }
        
        let favorite = favorites[index]
        
        // Check if this contact has a voice name
        guard let voiceFileName = favorite.voiceNoteFileName else {
//             print("🔇 No voice name for contact: \(favorite.displayName)")
            return
        }
        
//         print("🔊 Playing voice name for contact: \(favorite.displayName)")
        
        // Stop any currently playing voice
        voicePlayer?.stop()
        
        // Get the voice file URL
        guard let fileURL = VoiceStorageManager.shared.getVoiceFileURL(named: voiceFileName) else {
//             print("❌ Voice file not found: \(voiceFileName)")
            return
        }
        
        // Configure audio session for playback
        do {
            let audioSession = AVAudioSession.sharedInstance()
            try audioSession.setCategory(.playback, mode: .default)
            try audioSession.setActive(true)
            
            // Create and play audio player
            voicePlayer = try AVAudioPlayer(contentsOf: fileURL)
            voicePlayer?.volume = 1.0
            voicePlayer?.prepareToPlay()
            
            if voicePlayer?.play() == true {
//                 print("✅ Voice name playback started")
            } else {
//                 print("❌ Failed to start voice playback")
            }
        } catch {
//             print("❌ Failed to play voice name: \(error)")
        }
    }
}

// MARK: - Wave Indicator
struct WaveIndicator: View {
    let isRecording: Bool
    let audioLevel: Float
    @State private var animationOffset: CGFloat = 0
    
    var body: some View {
        HStack(spacing: 3) {
            ForEach(0..<8) { index in
                RoundedRectangle(cornerRadius: 2)
                    .fill(Color.red)
                    .frame(width: 4, height: waveHeight(for: index))
                    .animation(
                        Animation.easeInOut(duration: 0.3)
                            .repeatForever()
                            .delay(Double(index) * 0.05),
                        value: isRecording
                    )
            }
        }
        .frame(height: 30)
        .onAppear {
            if isRecording {
                startWaveAnimation()
            }
        }
        .onChange(of: isRecording) { _, newValue in
            if newValue {
                startWaveAnimation()
            } else {
                stopWaveAnimation()
            }
        }
    }
    
    private func waveHeight(for index: Int) -> CGFloat {
        if !isRecording {
            return 4
        }
        
        let baseHeight: CGFloat = 6
        let maxHeight: CGFloat = 28
        let phase = Double(index) * 0.3 + animationOffset
        
        // Use audio level to modulate the wave height
        let audioModulation = CGFloat(audioLevel) * 0.5 + 0.5
        let height = baseHeight + (maxHeight - baseHeight) * (sin(phase) + 1) / 2 * audioModulation
        
        return max(height, baseHeight)
    }
    
    private func startWaveAnimation() {
        withAnimation(.linear(duration: 0.8).repeatForever(autoreverses: false)) {
            animationOffset = .pi * 2
        }
    }
    
    private func stopWaveAnimation() {
        withAnimation(.easeOut(duration: 0.3)) {
            animationOffset = 0
        }
    }
}

// MARK: - Voice Recorder View
struct VoiceRecorderView: View {
    @Binding var favorite: FavoriteContact
    @Environment(\.dismiss) private var dismiss
    
    @State private var audioRecorder: AVAudioRecorder?
    @State private var audioPlayer: AVAudioPlayer?
    @State private var isRecording = false
    @State private var isPlaying = false
    @State private var recordingTime: TimeInterval = 0
    @State private var recordingTimer: Timer?
    @State private var hasExistingRecording = false
    @State private var hasNewRecording = false
    @State private var maxRecordingTime: TimeInterval = 5.0 // 5 seconds limit
    @State private var waveAnimationOffset: CGFloat = 0
    @State private var waveTimer: Timer?
    @State private var audioLevel: Float = 0.0
    @State private var playbackTime: TimeInterval = 0
    @State private var playbackTimer: Timer?
    
    private var recordingURL: URL {
        let documentsPath = FileManager.default.urls(for: .documentDirectory, in: .userDomainMask)[0]
        return documentsPath.appendingPathComponent("voice_temp_recording.m4a")
    }
    
    var body: some View {
        NavigationView {
            VStack(spacing: 30) {
                // Header
                VStack(spacing: 10) {
                    Image(systemName: "mic.circle.fill")
                        .font(.system(size: 80))
                        .foregroundColor(.orange)
                    
                    Text("Voice Name for \(favorite.displayName)")
                        .font(.title2)
                        .fontWeight(.semibold)
                        .multilineTextAlignment(.center)
                }
                .padding(.top, 20)
                
                // Recording Status
                VStack(spacing: 15) {
                    if isRecording {
                        VStack(spacing: 10) {
                            Text("Recording...")
                                .font(.headline)
                                .foregroundColor(.red)
                            
                            Text(formatTime(recordingTime))
                                .font(.title)
                                .fontWeight(.bold)
                                .foregroundColor(recordingTime >= maxRecordingTime ? .red : .red)
                            
                            if recordingTime >= maxRecordingTime {
                                Text("Recording Complete!")
                                    .font(.caption)
                                    .foregroundColor(.green)
                                    .fontWeight(.semibold)
                            }
                            
                            // Progress bar for 5-second limit
                            ProgressView(value: recordingTime, total: maxRecordingTime)
                                .progressViewStyle(LinearProgressViewStyle(tint: recordingTime >= maxRecordingTime ? .red : .orange))
                                .frame(width: 200)
                            
                            Text("Max: \(formatTime(maxRecordingTime))")
                                .font(.caption)
                                .foregroundColor(.secondary)
                            
                            // Wave animation
                            WaveIndicator(isRecording: isRecording, audioLevel: audioLevel)
                        }
                    } else if hasExistingRecording {
                        VStack(spacing: 10) {
                            Text(isPlaying ? "Playing..." : "Existing Recording")
                                .font(.headline)
                                .foregroundColor(.blue)
                            
                            Text(formatTime(isPlaying ? playbackTime : (audioPlayer?.duration ?? 0)))
                                .font(.title2)
                                .fontWeight(.semibold)
                                .foregroundColor(.blue)
                        }
                    } else {
                        VStack(spacing: 10) {
                            Text("No Recording")
                                .font(.headline)
                                .foregroundColor(.secondary)
                            
                            Text("Tap Record to start")
                                .font(.subheadline)
                                .foregroundColor(.secondary)
                        }
                    }
                }
                
                Spacer()
                
                // Control Buttons
                VStack(spacing: 20) {
                    HStack(spacing: 30) {
                        // Record/Stop Button
                        Button(action: {
                            if isRecording {
                                stopRecording()
                            } else {
                                startRecording()
                            }
                        }) {
                            HStack(spacing: 8) {
                                Image(systemName: isRecording ? "stop.circle.fill" : "mic.circle.fill")
                                    .font(.system(size: 24))
                                Text(isRecording ? "Stop" : "Record")
                                    .font(.headline)
                                    .fontWeight(.semibold)
                            }
                            .foregroundColor(.white)
                            .padding(.horizontal, 20)
                            .padding(.vertical, 12)
                            .background(
                                RoundedRectangle(cornerRadius: 25)
                                    .fill(isRecording ? Color.red : Color.orange)
                            )
                        }
                        .disabled(isPlaying)
                        
                        // Play/Pause Button (only show if recording exists)
                        if hasExistingRecording {
                            Button(action: {
                                if isPlaying {
                                    pausePlayback()
                                } else {
                                    if audioPlayer?.isPlaying == false && playbackTime > 0 {
                                        resumePlayback()
                                    } else {
                                        playRecording()
                                    }
                                }
                            }) {
                                HStack(spacing: 8) {
                                    Image(systemName: isPlaying ? "pause.circle.fill" : "play.circle.fill")
                                        .font(.system(size: 24))
                                    Text(isPlaying ? "Pause" : "Play")
                                        .font(.headline)
                                        .fontWeight(.semibold)
                                }
                                .foregroundColor(.white)
                                .padding(.horizontal, 20)
                                .padding(.vertical, 12)
                                .background(
                                    RoundedRectangle(cornerRadius: 25)
                                        .fill(Color.blue)
                                )
                            }
                            .disabled(isRecording)
                        }
                    }
                    
                    // Delete Button
                    if hasExistingRecording {
                        Button(action: {
                            deleteRecording()
                        }) {
                            HStack(spacing: 8) {
                                Image(systemName: "trash.circle.fill")
                                    .font(.system(size: 24))
                                Text("Delete")
                                    .font(.headline)
                                    .fontWeight(.semibold)
                            }
                            .foregroundColor(.white)
                            .padding(.horizontal, 20)
                            .padding(.vertical, 12)
                            .background(
                                RoundedRectangle(cornerRadius: 25)
                                    .fill(Color.red)
                            )
                        }
                        .disabled(isRecording || isPlaying)
                    }
                }
                
                Spacer()
            }
            .padding()
            .navigationTitle("Voice Name")
            .navigationBarTitleDisplayMode(.inline)
            .toolbar {
                ToolbarItem(placement: .navigationBarLeading) {
                    Button("Cancel") {
                        hasNewRecording = false  // Reset flag when canceling
                        dismiss()
                    }
                }
                
                ToolbarItem(placement: .navigationBarTrailing) {
                    Button("Save") {
                        saveRecording()
                        dismiss()
                    }
                    .disabled(!hasNewRecording)
                }
            }
        }
        .onAppear {
            checkExistingRecording()
            hasNewRecording = false  // Reset flag on appear so Save button is hidden initially
        }
        .onDisappear {
            stopRecording()
            stopPlayback()
            waveTimer?.invalidate()
            waveTimer = nil
            playbackTimer?.invalidate()
            playbackTimer = nil
        }
    }
    
    // MARK: - Recording Functions
    
    private func startRecording() {
//         print("🎤 Requesting microphone permission...")
        let audioSession = AVAudioSession.sharedInstance()
        
        // Request microphone permission
        audioSession.requestRecordPermission { granted in
            DispatchQueue.main.async {
                if granted {
//                     print("✅ Microphone permission granted")
                    self.performRecording()
                } else {
//                     print("❌ Microphone permission denied")
                    // You could show an alert here
                }
            }
        }
    }
    
    private func performRecording() {
        let audioSession = AVAudioSession.sharedInstance()
        
        do {
            try audioSession.setCategory(.playAndRecord, mode: .default)
            try audioSession.setActive(true)
            
            let settings = [
                AVFormatIDKey: Int(kAudioFormatMPEG4AAC),
                AVSampleRateKey: 44100,
                AVNumberOfChannelsKey: 2,
                AVEncoderAudioQualityKey: AVAudioQuality.high.rawValue
            ]
            
//             print("🎤 Starting recording with settings:")
            print("   - Format: M4A (MPEG4AAC)")
            print("   - Sample Rate: 44100 Hz")
            print("   - Channels: 2 (Stereo)")
            print("   - Quality: High")
//             print("📁 Recording URL: \(recordingURL.path)")
            
            // Ensure Documents directory exists and is writable
            let documentsPath = FileManager.default.urls(for: .documentDirectory, in: .userDomainMask)[0]
//             print("📁 Documents directory: \(documentsPath.path)")
            
            // Check if Documents directory is writable
            if FileManager.default.isWritableFile(atPath: documentsPath.path) {
//                 print("✅ Documents directory is writable")
            } else {
//                 print("❌ Documents directory is not writable!")
                return
            }
            
            // Remove existing file if it exists
            if FileManager.default.fileExists(atPath: recordingURL.path) {
                try FileManager.default.removeItem(at: recordingURL)
//                 print("🗑️ Removed existing recording file")
            }
            
            audioRecorder = try AVAudioRecorder(url: recordingURL, settings: settings)
            
            if audioRecorder?.prepareToRecord() == true {
                let success = audioRecorder?.record() ?? false
                if success {
//                     print("✅ Recording started successfully")
                } else {
//                     print("❌ Failed to start recording - record() returned false")
                    return
                }
            } else {
//                 print("❌ Failed to prepare recording")
                return
            }
            
            isRecording = true
            recordingTime = 0
            
            // Start timer
            recordingTimer = Timer.scheduledTimer(withTimeInterval: 0.1, repeats: true) { _ in
                recordingTime = audioRecorder?.currentTime ?? 0
                
                // Simulate audio level for wave animation
                audioLevel = Float.random(in: 0.3...1.0)
                
                // Check file size every second for debugging
                if Int(recordingTime * 10) % 10 == 0 { // Every 1 second
                    checkRecordingFileSize()
                }
                
                // Auto-stop after 5 seconds
                if recordingTime >= maxRecordingTime {
                    stopRecording()
                }
            }
            
        } catch {
//             print("❌ Failed to start recording: \(error)")
        }
    }
    
    private func stopRecording() {
//         print("🛑 Stopping recording at \(formatTime(recordingTime))")
        
        // Stop the recorder first
        if let recorder = audioRecorder {
            recorder.stop()
//             print("🛑 Recorder stopped")
        }
        
        audioRecorder = nil
        isRecording = false
        recordingTimer?.invalidate()
        recordingTimer = nil
        
        // Wait a moment for the file to be written
        DispatchQueue.main.asyncAfter(deadline: .now() + 0.5) {
            self.checkAndCopyRecording()
        }
    }
    
    private func checkAndCopyRecording() {
//         print("🔍 Checking for recording file at: \(recordingURL.path)")
        
        // Check if we have a recording
        if FileManager.default.fileExists(atPath: recordingURL.path) {
            hasExistingRecording = true
            hasNewRecording = true
<<<<<<< HEAD
            print("✅ Recording file exists")
=======
//             print("✅ Recording file exists")
>>>>>>> 3c2791e1
            
            // Get file size
            do {
                let attributes = try FileManager.default.attributesOfItem(atPath: recordingURL.path)
                if let fileSize = attributes[.size] as? Int64 {
//                     print("📊 Original file size: \(fileSize) bytes")
                    
                    if fileSize > 0 {
//                         print("✅ Recording file has content")
                    } else {
//                         print("❌ Recording file is empty (0 bytes)")
                    }
                }
            } catch {
//                 print("❌ Failed to get file attributes: \(error)")
            }
        } else {
//             print("❌ No recording file found at: \(recordingURL.path)")
        }
    }
    
    private func checkRecordingFileSize() {
        if FileManager.default.fileExists(atPath: recordingURL.path) {
            do {
                let attributes = try FileManager.default.attributesOfItem(atPath: recordingURL.path)
                if let fileSize = attributes[.size] as? Int64 {
//                     print("📊 Recording file size at \(formatTime(recordingTime)): \(fileSize) bytes")
                }
            } catch {
//                 print("❌ Failed to check file size: \(error)")
            }
        } else {
//             print("❌ Recording file does not exist at \(formatTime(recordingTime))")
        }
    }
    
    private func playTestJingle() {
//         print("🎵 Playing test jingle (no recording found)")
        
        // Create a simple test tone
        let sampleRate: Double = 44100
        let duration: Double = 5.0
        let frequency: Double = 440.0 // A4 note
        
        let frameCount = Int(sampleRate * duration)
        var audioData = [Float]()
        
        for i in 0..<frameCount {
            let time = Double(i) / sampleRate
            let sample = sin(2.0 * Double.pi * frequency * time) * 0.3 // 30% volume
            audioData.append(Float(sample))
        }
        
        // Convert to PCM data
        let audioBuffer = audioData.withUnsafeBufferPointer { buffer in
            Data(buffer: buffer)
        }
        
        // Create audio format
        let audioFormat = AVAudioFormat(standardFormatWithSampleRate: sampleRate, channels: 1)!
        
        do {
            // Create AVAudioPlayer with PCM data
            let audioEngine = AVAudioEngine()
            let playerNode = AVAudioPlayerNode()
            let audioBuffer = AVAudioPCMBuffer(pcmFormat: audioFormat, frameCapacity: AVAudioFrameCount(frameCount))!
            
            // Fill buffer with our generated audio
            audioBuffer.frameLength = AVAudioFrameCount(frameCount)
            let channelData = audioBuffer.floatChannelData![0]
            for i in 0..<frameCount {
                channelData[i] = audioData[i]
            }
            
            audioEngine.attach(playerNode)
            audioEngine.connect(playerNode, to: audioEngine.mainMixerNode, format: audioFormat)
            
            try audioEngine.start()
            playerNode.scheduleBuffer(audioBuffer, at: nil, options: [], completionHandler: {
                DispatchQueue.main.async {
                    self.stopPlayback()
                }
            })
            
            playerNode.play()
            isPlaying = true
            playbackTime = 0
            
            // Start playback timer for test jingle
            playbackTimer = Timer.scheduledTimer(withTimeInterval: 0.1, repeats: true) { _ in
                self.playbackTime += 0.1
                
                // Stop after 5 seconds
                if self.playbackTime >= 5.0 {
                    self.stopPlayback()
                }
            }
            
//             print("✅ Test jingle started")
            
        } catch {
//             print("❌ Failed to play test jingle: \(error)")
            // Fallback: play system sound
            playSystemSound()
        }
    }
    
    private func playSystemSound() {
//         print("🔔 Playing system sound as fallback")
        
        // Play a system sound
        AudioServicesPlaySystemSound(1005) // SMS sound
        
        // Simulate playback for UI
        isPlaying = true
        playbackTime = 0
        
        playbackTimer = Timer.scheduledTimer(withTimeInterval: 0.1, repeats: true) { _ in
            self.playbackTime += 0.1
            
            // Stop after 2 seconds (system sound is shorter)
            if self.playbackTime >= 2.0 {
                self.stopPlayback()
            }
        }
        
//         print("✅ System sound played")
    }
    
    private func pausePlayback() {
        audioPlayer?.pause()
        isPlaying = false
        playbackTimer?.invalidate()
        playbackTimer = nil
//         print("⏸️ Playback paused")
    }
    
    private func resumePlayback() {
        // Ensure audio session is configured for playback
        do {
            let audioSession = AVAudioSession.sharedInstance()
            try audioSession.setCategory(.playback, mode: .default)
            try audioSession.setActive(true)
//             print("🔊 Audio session reconfigured for playback")
        } catch {
//             print("❌ Failed to configure audio session for resume: \(error)")
        }
        
        audioPlayer?.play()
        isPlaying = true
        
        // Restart playback timer
        playbackTimer = Timer.scheduledTimer(withTimeInterval: 0.1, repeats: true) { _ in
            playbackTime = audioPlayer?.currentTime ?? 0
            
            // Stop timer when playback ends
            if !(audioPlayer?.isPlaying ?? false) {
                stopPlayback()
            }
        }
        
//         print("▶️ Playback resumed")
    }
    
    private func stopPlayback() {
        audioPlayer?.stop()
        audioPlayer = nil
        isPlaying = false
        playbackTimer?.invalidate()
        playbackTimer = nil
        playbackTime = 0
        
        // Reset audio session
        do {
            let audioSession = AVAudioSession.sharedInstance()
            try audioSession.setActive(false, options: .notifyOthersOnDeactivation)
//             print("🔇 Audio session deactivated")
        } catch {
//             print("❌ Failed to deactivate audio session: \(error)")
        }
    }
    
    private func deleteRecording() {
        stopPlayback()
        
        // Delete from VoiceStorageManager if we have a saved file
        if let fileName = favorite.voiceNoteFileName {
            VoiceStorageManager.shared.deleteVoice(named: fileName)
            favorite.voiceNoteFileName = nil
            hasExistingRecording = false
            hasNewRecording = true  // Enable Save button when deleting
<<<<<<< HEAD
            print("🗑️ Deleted saved voice file: \(fileName)")
=======
//             print("🗑️ Deleted saved voice file: \(fileName)")
>>>>>>> 3c2791e1
        }
        
        // Also clean up temp file if it exists
        if FileManager.default.fileExists(atPath: recordingURL.path) {
            do {
                try FileManager.default.removeItem(at: recordingURL)
<<<<<<< HEAD
                print("🗑️ Cleaned up temp recording file")
=======
//                 print("🗑️ Cleaned up temp recording file")
>>>>>>> 3c2791e1
            } catch {
                print("Failed to delete temp recording: \(error)")
            }
        }
    }
    
    private func saveRecording() {
<<<<<<< HEAD
        print("💾 Saving recording to VoiceStorageManager")
        
        // Check if temp file exists and has content
        guard FileManager.default.fileExists(atPath: recordingURL.path) else {
            print("❌ No temp recording file found")
=======
//         print("💾 Saving recording to VoiceStorageManager")
        
        // Check if temp file exists and has content
        guard FileManager.default.fileExists(atPath: recordingURL.path) else {
//             print("❌ No temp recording file found")
>>>>>>> 3c2791e1
            return
        }
        
        do {
            // Read the temp file data
            let voiceData = try Data(contentsOf: recordingURL)
            guard voiceData.count > 0 else {
<<<<<<< HEAD
                print("❌ Temp recording file is empty")
                return
            }
            
            print("📊 Temp recording file size: \(voiceData.count) bytes")
=======
//                 print("❌ Temp recording file is empty")
                return
            }
            
//             print("📊 Temp recording file size: \(voiceData.count) bytes")
>>>>>>> 3c2791e1
            
            // Save to VoiceStorageManager with unique filename
            if let fileName = VoiceStorageManager.shared.saveVoice(voiceData, for: favorite.contactIdentifier) {
                // Delete old voice file if it exists
                if let oldFileName = favorite.voiceNoteFileName {
                    VoiceStorageManager.shared.deleteVoice(named: oldFileName)
                }
                
                // Update the favorite with the new filename
                favorite.voiceNoteFileName = fileName
                hasExistingRecording = true
                
<<<<<<< HEAD
                print("✅ Recording saved successfully: \(fileName)")
                
                // Clean up temp file
                try FileManager.default.removeItem(at: recordingURL)
                print("🗑️ Cleaned up temp recording file")
                
            } else {
                print("❌ Failed to save recording to VoiceStorageManager")
            }
            
        } catch {
            print("❌ Failed to process recording: \(error)")
=======
//                 print("✅ Recording saved successfully: \(fileName)")
                
                // Clean up temp file
                try FileManager.default.removeItem(at: recordingURL)
//                 print("🗑️ Cleaned up temp recording file")
                
            } else {
//                 print("❌ Failed to save recording to VoiceStorageManager")
            }
            
        } catch {
//             print("❌ Failed to process recording: \(error)")
>>>>>>> 3c2791e1
        }
    }
    
    private func checkExistingRecording() {
        // Check if we have a saved voice file
        if let fileName = favorite.voiceNoteFileName {
            hasExistingRecording = VoiceStorageManager.shared.getVoiceFileURL(named: fileName) != nil
<<<<<<< HEAD
            print("🔍 Checked existing recording: \(hasExistingRecording ? "Found" : "Not found") - \(fileName)")
        } else {
            hasExistingRecording = false
            print("🔍 No voice filename stored for this contact")
=======
//             print("🔍 Checked existing recording: \(hasExistingRecording ? "Found" : "Not found") - \(fileName)")
        } else {
            hasExistingRecording = false
//             print("🔍 No voice filename stored for this contact")
>>>>>>> 3c2791e1
        }
    }
    
    private func playRecording() {
<<<<<<< HEAD
        print("▶️ Playing recording")
        
        // First try to play from saved voice file
        if let fileName = favorite.voiceNoteFileName,
           let fileURL = VoiceStorageManager.shared.getVoiceFileURL(named: fileName) {
=======
//         print("▶️ Playing recording - hasNewRecording: \(hasNewRecording)")
        
        // If there's a new recording (unsaved), prioritize the temp file
        if hasNewRecording && FileManager.default.fileExists(atPath: recordingURL.path) {
//             print("🔊 Playing new unsaved recording from temp file")
            do {
                // Configure audio session for playback
                let audioSession = AVAudioSession.sharedInstance()
                try audioSession.setCategory(.playback, mode: .default)
                try audioSession.setActive(true)
//                 print("🔊 Audio session configured for playback")
                
                audioPlayer = try AVAudioPlayer(contentsOf: recordingURL)
                audioPlayer?.volume = 1.0 // Ensure volume is at maximum
                audioPlayer?.prepareToPlay()
                
                let playResult = audioPlayer?.play() ?? false
                if playResult {
                    isPlaying = true
                    playbackTime = 0
                    
                    // Start playback timer
                    playbackTimer = Timer.scheduledTimer(withTimeInterval: 0.1, repeats: true) { _ in
                        playbackTime = audioPlayer?.currentTime ?? 0
                        
                        // Stop timer when playback ends
                        if !(audioPlayer?.isPlaying ?? false) {
                            stopPlayback()
                        }
                    }
                    
//                     print("✅ Playback started successfully from temp file")
                } else {
//                     print("❌ Failed to start playback from temp file")
                    playTestJingle()
                }
                return
            } catch {
//                 print("❌ Failed to play temp recording: \(error)")
            }
        }
        
        // If no new recording, try to play from saved voice file
        if let fileName = favorite.voiceNoteFileName,
           let fileURL = VoiceStorageManager.shared.getVoiceFileURL(named: fileName) {
//             print("🔊 Playing saved recording from saved file")
>>>>>>> 3c2791e1
            do {
                // Configure audio session for playback
                let audioSession = AVAudioSession.sharedInstance()
                try audioSession.setCategory(.playback, mode: .default)
                try audioSession.setActive(true)
<<<<<<< HEAD
                print("🔊 Audio session configured for playback")
=======
//                 print("🔊 Audio session configured for playback")
>>>>>>> 3c2791e1
                
                audioPlayer = try AVAudioPlayer(contentsOf: fileURL)
                audioPlayer?.volume = 1.0 // Ensure volume is at maximum
                audioPlayer?.prepareToPlay()
                
                let playResult = audioPlayer?.play() ?? false
                if playResult {
                    isPlaying = true
                    playbackTime = 0
                    
                    // Start playback timer
                    playbackTimer = Timer.scheduledTimer(withTimeInterval: 0.1, repeats: true) { _ in
                        playbackTime = audioPlayer?.currentTime ?? 0
                        
                        // Stop timer when playback ends
                        if !(audioPlayer?.isPlaying ?? false) {
                            stopPlayback()
                        }
                    }
                    
<<<<<<< HEAD
                    print("✅ Playback started successfully from saved file: \(fileName)")
                } else {
                    print("❌ Failed to start playback")
=======
//                     print("✅ Playback started successfully from saved file: \(fileName)")
                } else {
//                     print("❌ Failed to start playback")
>>>>>>> 3c2791e1
                    playTestJingle()
                }
                return
            } catch {
<<<<<<< HEAD
                print("❌ Failed to play saved recording: \(error)")
            }
        }
        
        // Fallback: try to play temp file if it exists
        if FileManager.default.fileExists(atPath: recordingURL.path) {
=======
//                 print("❌ Failed to play saved recording: \(error)")
            }
        }
        
        // Fallback: try to play temp file if it exists (in case we're not in hasNewRecording state)
        if FileManager.default.fileExists(atPath: recordingURL.path) {
//             print("🔊 Playing temp file as fallback")
>>>>>>> 3c2791e1
            do {
                // Configure audio session for playback
                let audioSession = AVAudioSession.sharedInstance()
                try audioSession.setCategory(.playback, mode: .default)
                try audioSession.setActive(true)
<<<<<<< HEAD
                print("🔊 Audio session configured for playback")
=======
//                 print("🔊 Audio session configured for playback")
>>>>>>> 3c2791e1
                
                audioPlayer = try AVAudioPlayer(contentsOf: recordingURL)
                audioPlayer?.volume = 1.0 // Ensure volume is at maximum
                audioPlayer?.prepareToPlay()
                
                let playResult = audioPlayer?.play() ?? false
                if playResult {
                    isPlaying = true
                    playbackTime = 0
                    
                    // Start playback timer
                    playbackTimer = Timer.scheduledTimer(withTimeInterval: 0.1, repeats: true) { _ in
                        playbackTime = audioPlayer?.currentTime ?? 0
                        
                        // Stop timer when playback ends
                        if !(audioPlayer?.isPlaying ?? false) {
                            stopPlayback()
                        }
                    }
                    
<<<<<<< HEAD
                    print("✅ Playback started successfully from temp file")
                } else {
                    print("❌ Failed to start playback")
=======
//                     print("✅ Playback started successfully from temp file (fallback)")
                } else {
//                     print("❌ Failed to start playback")
>>>>>>> 3c2791e1
                    playTestJingle()
                }
                return
            } catch {
<<<<<<< HEAD
                print("❌ Failed to play temp recording: \(error)")
=======
//                 print("❌ Failed to play temp recording: \(error)")
>>>>>>> 3c2791e1
            }
        }
        
        // If no recording found, play test jingle
<<<<<<< HEAD
        print("❌ No recording found to play")
=======
//         print("❌ No recording found to play")
>>>>>>> 3c2791e1
        playTestJingle()
    }
    
    private func formatTime(_ time: TimeInterval) -> String {
        let minutes = Int(time) / 60
        let seconds = Int(time) % 60
        return String(format: "%02d:%02d", minutes, seconds)
    }
}

#Preview {
    ContentView()
}<|MERGE_RESOLUTION|>--- conflicted
+++ resolved
@@ -157,17 +157,10 @@
         
         do {
             try voiceData.write(to: fileURL)
-<<<<<<< HEAD
-            print("🎵 VoiceStorageManager: Saved voice file: \(fileName)")
-            return fileName
-        } catch {
-            print("❌ VoiceStorageManager: Failed to save voice file: \(error)")
-=======
 //             print("🎵 VoiceStorageManager: Saved voice file: \(fileName)")
             return fileName
         } catch {
 //             print("❌ VoiceStorageManager: Failed to save voice file: \(error)")
->>>>>>> 3c2791e1
             return nil
         }
     }
@@ -175,27 +168,16 @@
     func loadVoice(named fileName: String) -> Data? {
         let fileURL = voiceDirectory.appendingPathComponent(fileName)
         guard FileManager.default.fileExists(atPath: fileURL.path) else { 
-<<<<<<< HEAD
-            print("❌ VoiceStorageManager: Voice file not found: \(fileName)")
-=======
 //             print("❌ VoiceStorageManager: Voice file not found: \(fileName)")
->>>>>>> 3c2791e1
             return nil 
         }
         
         do {
             let data = try Data(contentsOf: fileURL)
-<<<<<<< HEAD
-            print("🎵 VoiceStorageManager: Loaded voice file: \(fileName) (\(data.count) bytes)")
-            return data
-        } catch {
-            print("❌ VoiceStorageManager: Failed to load voice file: \(error)")
-=======
 //             print("🎵 VoiceStorageManager: Loaded voice file: \(fileName) (\(data.count) bytes)")
             return data
         } catch {
 //             print("❌ VoiceStorageManager: Failed to load voice file: \(error)")
->>>>>>> 3c2791e1
             return nil
         }
     }
@@ -204,15 +186,9 @@
         let fileURL = voiceDirectory.appendingPathComponent(fileName)
         do {
             try FileManager.default.removeItem(at: fileURL)
-<<<<<<< HEAD
-            print("🗑️ VoiceStorageManager: Deleted voice file: \(fileName)")
-        } catch {
-            print("❌ VoiceStorageManager: Failed to delete voice file: \(error)")
-=======
 //             print("🗑️ VoiceStorageManager: Deleted voice file: \(fileName)")
         } catch {
 //             print("❌ VoiceStorageManager: Failed to delete voice file: \(error)")
->>>>>>> 3c2791e1
         }
     }
     
@@ -4651,11 +4627,7 @@
         if FileManager.default.fileExists(atPath: recordingURL.path) {
             hasExistingRecording = true
             hasNewRecording = true
-<<<<<<< HEAD
-            print("✅ Recording file exists")
-=======
 //             print("✅ Recording file exists")
->>>>>>> 3c2791e1
             
             // Get file size
             do {
@@ -4847,22 +4819,14 @@
             favorite.voiceNoteFileName = nil
             hasExistingRecording = false
             hasNewRecording = true  // Enable Save button when deleting
-<<<<<<< HEAD
-            print("🗑️ Deleted saved voice file: \(fileName)")
-=======
 //             print("🗑️ Deleted saved voice file: \(fileName)")
->>>>>>> 3c2791e1
         }
         
         // Also clean up temp file if it exists
         if FileManager.default.fileExists(atPath: recordingURL.path) {
             do {
                 try FileManager.default.removeItem(at: recordingURL)
-<<<<<<< HEAD
-                print("🗑️ Cleaned up temp recording file")
-=======
 //                 print("🗑️ Cleaned up temp recording file")
->>>>>>> 3c2791e1
             } catch {
                 print("Failed to delete temp recording: \(error)")
             }
@@ -4870,19 +4834,11 @@
     }
     
     private func saveRecording() {
-<<<<<<< HEAD
-        print("💾 Saving recording to VoiceStorageManager")
-        
-        // Check if temp file exists and has content
-        guard FileManager.default.fileExists(atPath: recordingURL.path) else {
-            print("❌ No temp recording file found")
-=======
 //         print("💾 Saving recording to VoiceStorageManager")
         
         // Check if temp file exists and has content
         guard FileManager.default.fileExists(atPath: recordingURL.path) else {
 //             print("❌ No temp recording file found")
->>>>>>> 3c2791e1
             return
         }
         
@@ -4890,19 +4846,11 @@
             // Read the temp file data
             let voiceData = try Data(contentsOf: recordingURL)
             guard voiceData.count > 0 else {
-<<<<<<< HEAD
-                print("❌ Temp recording file is empty")
-                return
-            }
-            
-            print("📊 Temp recording file size: \(voiceData.count) bytes")
-=======
 //                 print("❌ Temp recording file is empty")
                 return
             }
             
 //             print("📊 Temp recording file size: \(voiceData.count) bytes")
->>>>>>> 3c2791e1
             
             // Save to VoiceStorageManager with unique filename
             if let fileName = VoiceStorageManager.shared.saveVoice(voiceData, for: favorite.contactIdentifier) {
@@ -4915,20 +4863,6 @@
                 favorite.voiceNoteFileName = fileName
                 hasExistingRecording = true
                 
-<<<<<<< HEAD
-                print("✅ Recording saved successfully: \(fileName)")
-                
-                // Clean up temp file
-                try FileManager.default.removeItem(at: recordingURL)
-                print("🗑️ Cleaned up temp recording file")
-                
-            } else {
-                print("❌ Failed to save recording to VoiceStorageManager")
-            }
-            
-        } catch {
-            print("❌ Failed to process recording: \(error)")
-=======
 //                 print("✅ Recording saved successfully: \(fileName)")
                 
                 // Clean up temp file
@@ -4941,7 +4875,6 @@
             
         } catch {
 //             print("❌ Failed to process recording: \(error)")
->>>>>>> 3c2791e1
         }
     }
     
@@ -4949,28 +4882,14 @@
         // Check if we have a saved voice file
         if let fileName = favorite.voiceNoteFileName {
             hasExistingRecording = VoiceStorageManager.shared.getVoiceFileURL(named: fileName) != nil
-<<<<<<< HEAD
-            print("🔍 Checked existing recording: \(hasExistingRecording ? "Found" : "Not found") - \(fileName)")
-        } else {
-            hasExistingRecording = false
-            print("🔍 No voice filename stored for this contact")
-=======
 //             print("🔍 Checked existing recording: \(hasExistingRecording ? "Found" : "Not found") - \(fileName)")
         } else {
             hasExistingRecording = false
 //             print("🔍 No voice filename stored for this contact")
->>>>>>> 3c2791e1
         }
     }
     
     private func playRecording() {
-<<<<<<< HEAD
-        print("▶️ Playing recording")
-        
-        // First try to play from saved voice file
-        if let fileName = favorite.voiceNoteFileName,
-           let fileURL = VoiceStorageManager.shared.getVoiceFileURL(named: fileName) {
-=======
 //         print("▶️ Playing recording - hasNewRecording: \(hasNewRecording)")
         
         // If there's a new recording (unsaved), prioritize the temp file
@@ -5017,17 +4936,12 @@
         if let fileName = favorite.voiceNoteFileName,
            let fileURL = VoiceStorageManager.shared.getVoiceFileURL(named: fileName) {
 //             print("🔊 Playing saved recording from saved file")
->>>>>>> 3c2791e1
             do {
                 // Configure audio session for playback
                 let audioSession = AVAudioSession.sharedInstance()
                 try audioSession.setCategory(.playback, mode: .default)
                 try audioSession.setActive(true)
-<<<<<<< HEAD
-                print("🔊 Audio session configured for playback")
-=======
 //                 print("🔊 Audio session configured for playback")
->>>>>>> 3c2791e1
                 
                 audioPlayer = try AVAudioPlayer(contentsOf: fileURL)
                 audioPlayer?.volume = 1.0 // Ensure volume is at maximum
@@ -5048,27 +4962,13 @@
                         }
                     }
                     
-<<<<<<< HEAD
-                    print("✅ Playback started successfully from saved file: \(fileName)")
-                } else {
-                    print("❌ Failed to start playback")
-=======
 //                     print("✅ Playback started successfully from saved file: \(fileName)")
                 } else {
 //                     print("❌ Failed to start playback")
->>>>>>> 3c2791e1
                     playTestJingle()
                 }
                 return
             } catch {
-<<<<<<< HEAD
-                print("❌ Failed to play saved recording: \(error)")
-            }
-        }
-        
-        // Fallback: try to play temp file if it exists
-        if FileManager.default.fileExists(atPath: recordingURL.path) {
-=======
 //                 print("❌ Failed to play saved recording: \(error)")
             }
         }
@@ -5076,17 +4976,12 @@
         // Fallback: try to play temp file if it exists (in case we're not in hasNewRecording state)
         if FileManager.default.fileExists(atPath: recordingURL.path) {
 //             print("🔊 Playing temp file as fallback")
->>>>>>> 3c2791e1
             do {
                 // Configure audio session for playback
                 let audioSession = AVAudioSession.sharedInstance()
                 try audioSession.setCategory(.playback, mode: .default)
                 try audioSession.setActive(true)
-<<<<<<< HEAD
-                print("🔊 Audio session configured for playback")
-=======
 //                 print("🔊 Audio session configured for playback")
->>>>>>> 3c2791e1
                 
                 audioPlayer = try AVAudioPlayer(contentsOf: recordingURL)
                 audioPlayer?.volume = 1.0 // Ensure volume is at maximum
@@ -5107,33 +5002,19 @@
                         }
                     }
                     
-<<<<<<< HEAD
-                    print("✅ Playback started successfully from temp file")
-                } else {
-                    print("❌ Failed to start playback")
-=======
 //                     print("✅ Playback started successfully from temp file (fallback)")
                 } else {
 //                     print("❌ Failed to start playback")
->>>>>>> 3c2791e1
                     playTestJingle()
                 }
                 return
             } catch {
-<<<<<<< HEAD
-                print("❌ Failed to play temp recording: \(error)")
-=======
 //                 print("❌ Failed to play temp recording: \(error)")
->>>>>>> 3c2791e1
             }
         }
         
         // If no recording found, play test jingle
-<<<<<<< HEAD
-        print("❌ No recording found to play")
-=======
 //         print("❌ No recording found to play")
->>>>>>> 3c2791e1
         playTestJingle()
     }
     
